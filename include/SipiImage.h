/*
 * Copyright © 2016 Lukas Rosenthaler, Andrea Bianco, Benjamin Geer,
 * Ivan Subotic, Tobias Schweizer, André Kilchenmann, and André Fatton.
 * This file is part of Sipi.
 * Sipi is free software: you can redistribute it and/or modify
 * it under the terms of the GNU Affero General Public License as published
 * by the Free Software Foundation, either version 3 of the License, or
 * (at your option) any later version.
 * Sipi is distributed in the hope that it will be useful,
 * but WITHOUT ANY WARRANTY; without even the implied warranty of
 * MERCHANTABILITY or FITNESS FOR A PARTICULAR PURPOSE.
 * Additional permission under GNU AGPL version 3 section 7:
 * If you modify this Program, or any covered work, by linking or combining
 * it with Kakadu (or a modified version of that library) or Adobe ICC Color
 * Profiles (or a modified version of that library) or both, containing parts
 * covered by the terms of the Kakadu Software Licence or Adobe Software Licence,
 * or both, the licensors of this Program grant you additional permission
 * to convey the resulting work.
 * See the GNU Affero General Public License for more details.
 * You should have received a copy of the GNU Affero General Public
 * License along with Sipi.  If not, see <http://www.gnu.org/licenses/>.
 */
/*!
 * SipiImage is the core object of dealing with images within the Sipi package
 * The SipiImage object holds all the information about an image and offers the methods
 * to read, write and modify images. Reading and writing is supported in several standard formats
 * such as TIFF, J2k, PNG etc.
 */
#ifndef __sipi_image_h
#define __sipi_image_h

#include <string>
#include <map>

#include "SipiError.h"
#include "SipiIO.h"
#include "formats/SipiIOTiff.h"
#include "metadata/SipiXmp.h"
#include "metadata/SipiIcc.h"
#include "metadata/SipiIptc.h"
#include "metadata/SipiExif.h"
#include "iiifparser/SipiRegion.h"
#include "iiifparser/SipiSize.h"

#include "shttps/Connection.h"
#include "shttps/Hash.h"


/*!
 * \namespace Sipi Is used for all Sipi things.
 */
namespace Sipi {

    typedef unsigned char byte;
    typedef unsigned short word;

    /*! Implements the values of the photometric tag of the TIFF format */
    typedef enum : unsigned short {
        MINISWHITE = 0,     //!< B/W or gray value image with 0 = white and 1 (255) = black
        MINISBLACK = 1,     //!< B/W or gray value image with 0 = black and 1 (255) = white (is default in SIPI)
        RGB = 2,            //!< Color image with RGB values
        PALETTE = 3,        //!< Palette color image, is not suppoted by Sipi
        MASK = 4,           //!< Mask image, not supported by Sipi
        SEPARATED = 5,      //!< Color separated image, is assumed to be CMYK
        YCBCR = 6,          //!< Color representation with YCbCr, is supported by Sipi, but converted to an ordinary RGB
        CIELAB = 8,         //!< CIE*a*b image, only very limited support (untested!)
        ICCLAB = 9,         //!< ICCL*a*b image, only very limited support (untested!)
        ITULAB = 10,        //!< ITUL*a*b image, not supported yet (what is this by the way?)
        CFA = 32803,        //!< Color field array, used for DNG and RAW image. Not supported!
        LOGL = 32844,       //!< LOGL format (not supported)
        LOGLUV = 32845,     //!< LOGLuv format (not supported)
        LINEARRAW = 34892   //!< Linear raw array for DNG and RAW formats. Not supported!
    } PhotometricInterpretation;

    /*! The meaning of extra channels */
    typedef enum : unsigned short {
        UNSPECIFIED = 0,    //!< Unknown meaning
        ASSOCALPHA = 1,     //!< Associated alpha channel
        UNASSALPHA = 2      //!< Unassociated alpha channel
    } ExtraSamples;

    typedef enum {
        SKIP_NONE = 0x00,
        SKIP_ICC = 0x01,
        SKIP_XMP = 0x02,
        SKIP_IPTC = 0x04,
        SKIP_EXIF = 0x08,
        SKIP_ALL = 0xFF
    } SkipMetadata;

    template <typename Enumeration>
    inline auto as_integer(Enumeration const value)
        -> typename std::underlying_type<Enumeration>::type
    {
        return static_cast<typename std::underlying_type<Enumeration>::type>(value);
    }
<<<<<<< HEAD

=======
/*
    class EssentialMetadata {
    private:
        string origname;

        string data_chksum;

    };
*/
>>>>>>> a001d3d0
    /*!
    * This class implements the error handling for the different image formats.
    * It's being derived from the runtime_error so that catching the runtime error
    * also catched errors withing reading/writing an image format.
    */
    //class SipiImageError : public std::runtime_error {
    class SipiImageError  {
    private:
        std::string file; //!< Source file where the error occurs in
        int line; //!< Line within the source file
        int errnum; //!< error number if a system call is the reason for the error
        std::string errmsg;
    public:
        /*!
        * Constructor
        * \param[in] file_p The source file name (usually __FILE__)
        * \param[in] line_p The line number in the source file (usually __LINE__)
        * \param[in] Errnum, if a unix system call is the reason for throwing this exception
        */
        inline SipiImageError(const char *file_p, int line_p, int errnum_p = 0)
        : file(file_p), line(line_p), errnum(errnum_p) {}

        /*!
        * Constructor
        * \param[in] file_p The source file name (usually __FILE__)
        * \param[in] line_p The line number in the source file (usually __LINE__)
        * \param[in] msg Error message describing the problem
        * \param[in] errnum_p Errnum, if a unix system call is the reason for throwing this exception
        */
        inline SipiImageError(const char *file_p, int line_p, const char *msg_p, int errnum_p = 0)
        : file(file_p), line(line_p), errnum(errnum_p), errmsg(msg_p) {}

        /*!
        * Constructor
        * \param[in] file_p The source file name (usually __FILE__)
        * \param[in] line_p The line number in the source file (usually __LINE__)
        * \param[in] msg_p Error message describing the problem
        * \param[in] errnum_p Errnum, if a unix system call is the reason for throwing this exception
        */
        inline SipiImageError(const char *file_p, int line_p, const std::string &msg_p, int errnum_p = 0)
        : file(file_p), line(line_p), errnum(errnum_p), errmsg(msg_p) {}

        /*!
        * Output the error message
        */
        inline const char* what() const {
            std::stringstream ss;
            ss << "SipiImageError in \"" << file << "\" #" << line << " Message: " << errmsg;
            if (errnum > 0) ss << " System-msg: " << strerror(errnum);
            std::string tmpstr = ss.str();
            std::cerr << tmpstr << std::endl;
            return tmpstr.c_str();
        }
    };


    /*!
    * \class SipiImage
    *
    * Base class for all images in the Sipi package.
    * This class implements all the data and handling (methods) associated with
    * images in Sipi. Please note that the map of io-classes (see \ref SipiIO) has to
    * be instanciated in the SipiImage.cpp! Thus adding a new file format requires that SipiImage.cpp
    * is being modified!
    */
    class SipiImage {
        friend class SipiIcc;       //!< We need SipiIcc as friend class
        friend class SipiIOTiff;    //!< I/O class for the TIFF file format
        friend class SipiIOJ2k;     //!< I/O class for the JPEG2000 file format
        friend class SipiIOOpenJ2k; //!< I/O class for the JPEG2000 file format
        friend class SipiIOJpeg;    //!< I/O class for the JPEG file format
        friend class SipiIOPng;     //!< I/O class for the PNG file format
    private:
        static std::map<std::string,SipiIO*> io; //!< member variable holding a map of I/O class instances for the different file formats
        byte bilinn (byte buf[], register int nx, register float x, register float y, register int c, register int n);
        word bilinn (word buf[], register int nx, register float x, register float y, register int c, register int n);
    protected:
        int nx;         //!< Number of horizontal pixels (width)
        int ny;         //!< Number of vertical pixels (height)
        int nc;         //!< Total number of samples per pixel
        int bps;        //!< bits per sample. Currently only 8 and 16 are supported
        std::vector<ExtraSamples> es; //!< meaning of extra samples
        PhotometricInterpretation photo;    //!< Image type, that is the meaning of the channels
        byte *pixels;   //!< Pointer to block of memory holding the pixels
        SipiXmp *xmp;   //!< Pointer to instance SipiXmp class (\ref SipiXmp), or NULL
        SipiIcc *icc;   //!< Pointer to instance of SipiIcc class (\ref SipiIcc), or NULL
        SipiIptc *iptc; //!< Pointer to instance of SipiIptc class (\ref SipiIptc), or NULL
        SipiExif *exif; //!< Pointer to instance of SipiExif class (\ref SipiExif), or NULL

        shttps::Connection *conobj; //!< Pointer to mongoose webserver connection data
        SkipMetadata skip_metadata; //!< If true, all metadata is stripped off
    public:
        static std::map<std::string, std::string> mimetypes; //! format (key) to mimetype (value) conversion map
        /*!
         * Default constructor. Creates an empty image
         */
        SipiImage();

        /*!
         * Copy constructor. Makes a deep copy of the image
         *
         * \param[in] img_p An existing instance if SipiImage
         */
        SipiImage(const SipiImage &img_p);

       /*!
        * Create an empty image with the pixel buffer available, but all pixels set to 0
        *
        * \param[in] nx_p Dimension in x direction
        * \param[in] ny_p Dimension in y direction
        * \param[in] nc_p Number of channels
        * \param[in] bps_p Bits per sample, either 8 or 16 are allowed
        * \param[in] photo_p The photometric interpretation
        */
        SipiImage(int nx_p, int ny_p, int nc_p, int bps_p, PhotometricInterpretation photo_p);

        /*!
         * Checks if the actual mimetype of an image file corresponds to the indicated mimetype and the extension of the filename.
         * This function is used to check if information submitted with a file are actually valid.
         */
        static bool checkMimeTypeConsistency(const std::string &path, const std::string &given_mimetype, const std::string &filename);

       /*!
        * Getter for nx
        */
        inline int getNx() { return nx; };


       /*!
        * Getter for ny
        */
        inline int getNy() { return ny; };

       /*!
        * Getter for nc (includes alpha channels!)
        */
        inline int getNc() { return nc; };

       /*!
        * Getter for number of alpha channels
        */
        inline int getNalpha() { return es.size(); }

        /*! Destructor
         *
         * Destroys the image and frees all the resources associated with it
         */
        ~SipiImage();

       /*!
        * Sets a pixel to a given value
        *
        * \param[in] x X position
        * \param[in] y Y position
        * \param[in] c Color channels
        * \param[in] val Pixel value
        */
        inline void setPixel(int x, int y, int c, int val) {
            if ((x < 0) || (x >= nx)) throw ((int) 1);
            if ((y < 0) || (x >= ny)) throw ((int) 2);
            if ((c < 0) || (x >= nc)) throw ((int) 3);
            switch (bps) {
                case 8: {
                    if (val > 0xff) throw ((int) 4);
                    register unsigned char *tmp = (unsigned char *) pixels;
                    tmp[nc*(x*nx + y) + c] = (unsigned char) val;
                    break;
                }
                case 16: {
<<<<<<< HEAD
                    if (val > 0xffff) throw ((int) 5;
                    register unsigned short *tmp = (unsigned short *) pixels;
                    pixels[nc*(x*nx + y) + c] = (unsigned short) val;
                    break;
                }
                default: {
                    if (val > 0xffff) throw ((int) 6;
                }
            }
        }
=======
                    if (val > 0xffff) throw ((int) 5);
                    register unsigned short *tmp = (unsigned short *) pixels;
                    tmp[nc*(x*nx + y) + c] = (unsigned short) val;
                    break;
                }
                default: {
                    if (val > 0xffff) throw ((int) 6);
                }
            }
        };
>>>>>>> a001d3d0

        /*!
         * Assignment operator
         *
         * Makes a deep copy of the instance
         *
         * \param[in] img_p Instance of a SipiImage
         */
        SipiImage& operator=(const SipiImage &img_p);

        /*!
         * Set the metadata that should be skipped in writing a file
         *
         * \param[in] smd Logical "or" of bitmasks for metadata to be skipped
         */
        inline void setSkipMetadata(SkipMetadata smd) { skip_metadata = smd; };


       /*!
        * Stores the connection parameters of the shttps server in an Image instance
        *
        * \param[in] conn_p Pointer to connection data
        */
        inline void connection(shttps::Connection *conobj_p) {conobj = conobj_p;};

       /*!
        * Retrieves the connection parameters of the mongoose server from an Image instance
        *
        * \returns Pointer to connection data
        */
         inline shttps::Connection *connection() { return conobj; };

        /*!
         * Read an image from the given path
         *
         * \param[in] filepath A string containing the path to the image file
         */
        void read(std::string filepath, SipiRegion *region = NULL, SipiSize *size = NULL, bool force_bps_8 = false);

       /*!
        * Get the dimension of the image
        *
        * \param[in] filepath Pathname of the image file
        * \param[out] width Width of the image in pixels
        * \param[out] height Height of the image in pixels
        */
        void getDim(std::string filepath, int &width, int &height);


       /*!
        * Write an image to somewhere
        *
        * This method writes the image to a destination. The destination can be
        * - a file if w path (filename) is given
        * - stdout of the filepath is "-"
        * - to the websocket, if the filepath is the string "HTTP" (given the webserver is activated)
        *
        * \param[in] ftype The file format that should be used to write the file. Supported are
        * - "tif" for TIFF files
        * - "j2k" for JPEG2000 files
        * - "png" for PNG files
        * \param[in] filepath String containg the path/filename
        */
        void write(std::string ftype, std::string filepath, int quality = -1);

        /*!
         * Converts the image representation
         *
         * \param[in] target_icc_p ICC profile which determines the new image representation
         * \param[in] bps Bits/sample of the new image representation
         */
        void convertToIcc(const SipiIcc &target_icc_p, int bps);


        /*!
         * Removes a channel from a multi component image
         *
         * \param[in] chan Index of component to remove, starting with 0
         */
        void removeChan(unsigned int chan);

       /*!
        * Crops an image to a region
        *
        * \param[in] nx Horizontal start position of region. If negative, it's set to 0, and the width is adjusted
        * \param[in] ny Vertical start position of region. If negative, it's set to 0, and the height is adjusted
        * \param[in] width Width of the region. If the region goes beyond the image dimensions, it's adjusted.
        * \param[in] height Height of the region. If the region goes beyond the image dimensions, it's adjusted
        */
        bool crop(int x, int y, int width = 0, int height = 0);

       /*!
        * Crops an image to a region
        *
        * \param[in] Pointer to SipiRegion
        * \param[in] ny Vertical start position of region. If negative, it's set to 0, and the height is adjusted
        * \param[in] width Width of the region. If the region goes beyond the image dimensions, it's adjusted.
        * \param[in] height Height of the region. If the region goes beyond the image dimensions, it's adjusted
        */
        bool crop(SipiRegion *region);

       /*!
        * Resize an image
        *
        * \param[in] nnx New horizonal dimension (width)
        * \param[in] nny New vertical dimension (height)
        */
        bool scale(int nnx = 0, int nny = 0);


       /*!
        * Rotate an image
        *
        * The angles 0, 90, 180, 270 are treated specially!
        *
        * \param[in] angle Rotation angle
        * \param[in] mirror If true, mirror the image before rotation
        */
        bool rotate(float angle, bool mirror = false);

       /*!
        * Convert an image from 16 to 8 bit. The algorithm just divides all pixel values
        * by 256 using the ">> 8" operator (fast & efficient)
        *
        * \returns Returns true on success, false on error
        */
        bool to8bps(void);

       /*!
        * Add a watermark to a file...
        *
        * \param[in] wmfilename Path to watermakfile (which must be a TIFF file at the moment)
        */
        bool add_watermark(std::string wmfilename);


       /*!
        * Calcaulates the difference between 2 images.
        *
        * The differfence between 2 images can conatin (and usually will) negative values.
        * In order to create a standard image, the values at "0" will be liftet to 127 (8-Bit images)
        * or 32767. The span will be defined by max(minimum, maximum), where minimum and maximum are
        * absolute values. Thus a new pixelvalue will be calculated as follows:
        * ```
        * int maxmax = abs(min) > abs(max) ? abs(min) : abs(min);
        * newval = (byte) ((oldval + maxmax)*UCHAR_MAX/(2*maxmax));
        * ```
        * \param[in] rhs right hand side of "-="
        */
        SipiImage &operator-=(const SipiImage &rhs);

       /*!
        * Calcaulates the difference between 2 images.
        *
        * The differfence between 2 images can conatin (and usually will) negative values.
        * In order to create a standard image, the values at "0" will be liftet to 127 (8-Bit images)
        * or 32767. The span will be defined by max(minimum, maximum), where minimum and maximum are
        * absolute values. Thus a new pixelvalue will be calculated as follows:
        * ```
        * int maxmax = abs(min) > abs(max) ? abs(min) : abs(min);
        * newval = (byte) ((oldval + maxmax)*UCHAR_MAX/(2*maxmax));
        * ```
        *
        * \param[in] lhs left-hand side of "-" operator
        * \param[in] rhs right hand side of "-" operator
        */
        SipiImage &operator-(const SipiImage &rhs);

        SipiImage &operator+=(const SipiImage &rhs);

<<<<<<< HEAD
        SipiImage &operator-(const SipiImage &rhs);

        bool operator== (SipiImage &rhs);
=======
        SipiImage &operator+(const SipiImage &rhs);

        bool operator== (const SipiImage &rhs);
>>>>>>> a001d3d0

        /*!
        * The overloaded << operator which is used to write the error message to the output
        *
        * \param[in] lhs The output stream
        * \param[in] rhs Reference to an instance of a SipiImage
        * \returns Returns ostream object
        */
        friend std::ostream &operator<< (std::ostream &lhs, const SipiImage &rhs);
    };
}

#endif<|MERGE_RESOLUTION|>--- conflicted
+++ resolved
@@ -94,9 +94,6 @@
     {
         return static_cast<typename std::underlying_type<Enumeration>::type>(value);
     }
-<<<<<<< HEAD
-
-=======
 /*
     class EssentialMetadata {
     private:
@@ -106,7 +103,6 @@
 
     };
 */
->>>>>>> a001d3d0
     /*!
     * This class implements the error handling for the different image formats.
     * It's being derived from the runtime_error so that catching the runtime error
@@ -276,18 +272,6 @@
                     break;
                 }
                 case 16: {
-<<<<<<< HEAD
-                    if (val > 0xffff) throw ((int) 5;
-                    register unsigned short *tmp = (unsigned short *) pixels;
-                    pixels[nc*(x*nx + y) + c] = (unsigned short) val;
-                    break;
-                }
-                default: {
-                    if (val > 0xffff) throw ((int) 6;
-                }
-            }
-        }
-=======
                     if (val > 0xffff) throw ((int) 5);
                     register unsigned short *tmp = (unsigned short *) pixels;
                     tmp[nc*(x*nx + y) + c] = (unsigned short) val;
@@ -298,7 +282,6 @@
                 }
             }
         };
->>>>>>> a001d3d0
 
         /*!
          * Assignment operator
@@ -469,15 +452,9 @@
 
         SipiImage &operator+=(const SipiImage &rhs);
 
-<<<<<<< HEAD
-        SipiImage &operator-(const SipiImage &rhs);
-
-        bool operator== (SipiImage &rhs);
-=======
         SipiImage &operator+(const SipiImage &rhs);
 
         bool operator== (const SipiImage &rhs);
->>>>>>> a001d3d0
 
         /*!
         * The overloaded << operator which is used to write the error message to the output
