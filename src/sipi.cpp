--- conflicted
+++ resolved
@@ -243,7 +243,7 @@
             {
             case FORMAT:
                 if(str=="jpx" || str=="jpg" || str=="tif" || str=="png") return option::ARG_OK;
-<<<<<<< HEAD
+
                 break;
             case ICC:
                 if(str=="none" || str=="sRGB" || str=="AdobeRGB" || str=="GRAY") return option::ARG_OK;
@@ -257,21 +257,6 @@
             case SKIPMETA:
                 if(str=="none" || str=="all") return option::ARG_OK;
                 break;
-=======
-					break;
-            case ICC:
-                if(str=="none" || str=="sRGB" || str=="AdobeRGB" || str=="GRAY") return option::ARG_OK;
-					break;
-            case MIRROR:
-                if(str=="none" || str=="horizontal" || str=="vertical") return option::ARG_OK;
-					break;
-            case LOGLEVEL:
-                if(str=="TRACE" || str=="DEBUG" || str=="INFO" || str=="WARN" || str=="ERROR" || str=="CRITICAL" || str=="OFF") return option::ARG_OK;
-					break;
-            case SKIPMETA:
-                if(str=="none" || str=="all") return option::ARG_OK;
-					break;
->>>>>>> 9f721030
 			default: return option::ARG_ILLEGAL;
             }
         }
@@ -282,11 +267,8 @@
         }
     }
 
-<<<<<<< HEAD
+
     if (msg) std::cerr << "Option '" << option << "' requires " << option.desc->help;
-=======
-    if (msg) std::cerr<<"Option '"<< option<< "' requires "<<option.desc->help;
->>>>>>> 9f721030
     return option::ARG_ILLEGAL;
 }
 const option::Descriptor usage[] =
@@ -351,22 +333,15 @@
             curl_global_cleanup();
         }
     } sipiInit;
-<<<<<<< HEAD
 
     argc -= (argc > 0);
     argv += (argc > 0); // skip program name argv[0] if present
-=======
-*/
-
-    argc-=(argc>0);
-    argv+=(argc>0); // skip program name argv[0] if present
->>>>>>> 9f721030
+
     option::Stats  stats(usage, argc, argv);
     std::vector<option::Option> options(stats.options_max);
     std::vector<option::Option> buffer(stats.buffer_max);
     option::Parser parse(usage, argc, argv, &options[0], &buffer[0]);
 
-<<<<<<< HEAD
     if (parse.error()) {
         return EXIT_FAILURE;
     }
@@ -388,56 +363,20 @@
                 std::cout << "comparing files: " << infname1 <<" and "<< infname2 << std::endl;
             }
             catch(std::exception& err) {
-=======
-    if (parse.error()){
-        return EXIT_FAILURE;
-    }else if (options[HELP] || argc == 0)
-    {
-        option::printUsage(std::cout, usage);
-        return EXIT_SUCCESS;
-    }else if (options[COMPARE] && options[COMPARE].count()==2)
-    {
-
-        std::string infname1,infname2;
-        for( option::Option* opt = options[COMPARE]; opt; opt = opt->next())
-        {
-            try
-            {
-                if(opt->isFirst())
-                {
-                    infname1 = std::string(opt->arg);
-                }
-                else
-                {
-                    infname2 = std::string(opt->arg);
-                }
-                std::cout <<"comparing files: " << infname1 <<" and "<< infname2 << std::endl;
-            }
-            catch(std::exception& err)
-            {
->>>>>>> 9f721030
+
                 std::cerr<<options[COMPARE].desc->help<<std::endl;
                 return EXIT_FAILURE;
             }
         }
 
-<<<<<<< HEAD
+
         if(!exists_file(infname1)) {
             std::cerr << "file " << infname1 << " does not exists" << std::endl;
             std::cerr << options[FILEIN].desc->help << std::endl;
             return EXIT_FAILURE;
         }
         if(!exists_file(infname2)) {
-=======
-        if(!exists_file(infname1))
-        {
-            std::cerr << "file "<<infname1<<" does not exists"<<std::endl;
-            std::cerr<<options[FILEIN].desc->help<<std::endl;
-            return EXIT_FAILURE;
-        }
-        if(!exists_file(infname2))
-        {
->>>>>>> 9f721030
+
             std::cerr << "file "<<infname2<<" does not exists"<<std::endl;
             std::cerr<<options[FILEIN].desc->help<<std::endl;
             return EXIT_FAILURE;
@@ -458,7 +397,6 @@
     //
     // if a config file is given, we start sipi as IIIF compatible server
     //
-<<<<<<< HEAD
     }
     else if (options[CONFIGFILE]) {
         std::string configfile;
@@ -475,26 +413,7 @@
         if(!exists_file(configfile)) {
             std::cerr << "file "<< configfile << " does not exists" << std::endl;
             std::cerr << options[FILEIN].desc->help << std::endl;
-=======
-    }else if (options[CONFIGFILE]) {
-        std::string configfile;
-
-            try
-            {
-                configfile = std::string(options[CONFIGFILE].arg);
-                std::cout <<"config file: " << configfile << std::endl;
-            }
-            catch(std::logic_error& err)
-            {
-                std::cerr<<options[CONFIGFILE].desc->help<<std::endl;
-                return EXIT_FAILURE;
-            }
-
-        if(!exists_file(configfile))
-        {
-            std::cerr << "file "<<configfile<<" does not exists"<<std::endl;
-            std::cerr<<options[FILEIN].desc->help<<std::endl;
->>>>>>> 9f721030
+
             return EXIT_FAILURE;
         }
 
@@ -593,7 +512,6 @@
     //
     // if a server port is given, we start sipi as IIIF compatible server on the given port
     //
-<<<<<<< HEAD
     }
     else if(options[SERVERPORT] && options[IMGROOT]) {
         unsigned int nthreads = 0;
@@ -605,49 +523,27 @@
             }
         }
         else{
-=======
-    }else if(options[SERVERPORT] && options[IMGROOT]) {
-        unsigned int nthreads = 0;
-        if(options[NTHREADS])
-        {
-            nthreads = static_cast<unsigned int> (std::stoi(options[NTHREADS].arg));
-            if (nthreads < 1 || nthreads > std::thread::hardware_concurrency())
-            {
-                std::cerr << "incorrect number of threads, maximum supported number is: "<<std::thread::hardware_concurrency() << std::endl;
-                nthreads =std::thread::hardware_concurrency();
-            }
-        }else{
->>>>>>> 9f721030
+
             nthreads =std::thread::hardware_concurrency();
         }
 
         Sipi::SipiHttpServer server(std::stoi(options[SERVERPORT].arg), nthreads);
-<<<<<<< HEAD
+
         try {
             server.imgroot(std::string(options[IMGROOT].arg));
         }
         catch(std::exception& err) {
             std::cerr << options[IMGROOT].desc->help << std::endl;
-=======
-        try
-        {
-            server.imgroot(std::string(options[IMGROOT].arg));
-        }
-        catch(std::exception& err)
-        {
-            std::cerr<<options[IMGROOT].desc->help<<std::endl;
->>>>>>> 9f721030
+
             return EXIT_FAILURE;
         }
         serverptr = &server;
         server.run();
 
     }
-<<<<<<< HEAD
+
     else if(options[FILEIN]) {
-=======
-    else if(options[FILEIN]){
->>>>>>> 9f721030
+
         //
         // get the input image name
         //
@@ -662,11 +558,9 @@
             return EXIT_FAILURE;
         }
 
-<<<<<<< HEAD
+
         if(!exists_file(infname)) {
-=======
-        if(!exists_file(infname)){
->>>>>>> 9f721030
+
             std::cerr << "file "<<infname<<" does not exists"<<std::endl;
             std::cerr<<options[FILEIN].desc->help<<std::endl;
             return EXIT_FAILURE;
@@ -676,11 +570,9 @@
         // get the output image name
         //
         std::string outfname("out.jpx");
-<<<<<<< HEAD
+
         if(parse.nonOptionsCount() > 0) {
-=======
-        if(parse.nonOptionsCount()>0) {
->>>>>>> 9f721030
+
             try {
                 outfname = std::string(parse.nonOption(0));
             }
@@ -690,12 +582,10 @@
 
                 return EXIT_FAILURE;
             }
-<<<<<<< HEAD
+
         }
         else {
-=======
-        }else{
->>>>>>> 9f721030
+
             std::cerr << "missing output filename, using default out.jpx " << std::endl;
             std::cerr << options[FILEIN].desc->help << std::endl;
         }
@@ -704,7 +594,7 @@
         // get the output format
         //
         std::string format("jpx");
-<<<<<<< HEAD
+
         if(options[FORMAT]) {
             try {
                 format = std::string(options[FORMAT].arg);
@@ -714,23 +604,12 @@
                 return EXIT_FAILURE;
             }
         }
-=======
-        if(options[FORMAT]){
-        try {
-            format = std::string(options[FORMAT].arg);
-        }
-        catch (std::exception& err) {
-            std::cerr << options[FORMAT].desc->help;
-            return EXIT_FAILURE;
-        }
-        }
->>>>>>> 9f721030
+
 
         //
         // getting information about a region of interest
         //
         Sipi::SipiRegion *region = NULL;
-<<<<<<< HEAD
         if (options[REGION]) {
             std::vector<int> regV;
             try {
@@ -744,34 +623,13 @@
                 }
                 if(regV.size()!=4) {
                     std::cerr << options[REGION].desc->help << std::endl;
-=======
-        if (options[REGION])
-        {
-            std::vector<int> regV;
-            try
-            {
-                std::stringstream ss(options[REGION].arg);
-                int regionC;
-                while(ss>>regionC)
-                {
-                    regV.push_back(regionC);
-                    if(ss.peek()==',')
-                        ss.ignore();
-                }
-                if(regV.size()!=4)
-                {
-                    std::cerr<<options[REGION].desc->help<<std::endl;
->>>>>>> 9f721030
+
                     return EXIT_FAILURE;
                 }
 
             }
-<<<<<<< HEAD
             catch(std::exception& e) {
-=======
-            catch(std::exception& e)
-            {
->>>>>>> 9f721030
+
                     std::cerr<<options[REGION].desc->help<<std::endl;
                 return EXIT_FAILURE;
             }
@@ -789,7 +647,6 @@
         // etc.
         //
         int reduce;
-<<<<<<< HEAD
         try {
             reduce = options[REDUCE] ? (std::stoi(options[REDUCE].arg)) : 0;
         }
@@ -823,50 +680,7 @@
                 size = new Sipi::SipiSize(std::stoi(options[SCALE].arg));
             }
             catch(std::exception& e) {
-=======
-        try
-        {
-            reduce= options[REDUCE] ? (std::stoi(options[REDUCE].arg)): 0;
-        }
-        catch(std::exception& e)
-        {
-            std::cerr<<options[REDUCE].desc->help<<std::endl;
-            return EXIT_FAILURE;
-        }
-        if (reduce > 0)
-        {
-            size = new Sipi::SipiSize(reduce);
-        }
-        else if (options[SIZE])
-        {
-            try
-            {
-                std::stringstream ss(options[SIZE].arg);
-                std::vector<int> sizV;
-                int sizC;
-                while(ss>>sizC)
-                {
-                    sizV.push_back(sizC);
-                    if(ss.peek()==',')
-                        ss.ignore();
-                }
-                size = new Sipi::SipiSize(sizV.at(0), sizV.at(1));
-            }
-            catch(std::exception& e)
-            {
-                std::cerr<<options[SIZE].desc->help<<std::endl;
-                return EXIT_FAILURE;
-            }
-        }
-        else if (options[SCALE])
-        {
-            try
-            {
-                size = new Sipi::SipiSize(std::stoi(options[SCALE].arg));
-            }
-            catch(std::exception& e)
-            {
->>>>>>> 9f721030
+
                 std::cerr<<options[SCALE].desc->help<<std::endl;
                 return EXIT_FAILURE;
             }
@@ -891,32 +705,17 @@
         // if we want to remove all metadata from the file...
         //
         std::string skipmeta("none");
-<<<<<<< HEAD
         if (options[SKIPMETA]) {
             try {
                 skipmeta = options[SKIPMETA].arg;
             }
             catch (std::exception& e) {
-=======
-        if(options[SKIPMETA])
-        {
-            try
-            {
-                skipmeta = options[SKIPMETA].arg;
-            }
-            catch(std::exception& e)
-            {
->>>>>>> 9f721030
+
                 std::cerr<<options[SKIPMETA].desc->help<<std::endl;
                 return EXIT_FAILURE;
             }
         }
-<<<<<<< HEAD
         if (skipmeta != "none") {
-=======
-        if (skipmeta != "none")
-        {
->>>>>>> 9f721030
             img.setSkipMetadata(Sipi::SKIP_ALL);
         }
 
@@ -925,22 +724,11 @@
         //
 
         std::string iccprofile("none");
-<<<<<<< HEAD
         if(options[ICC]) {
             try {
                 iccprofile = options[ICC].arg;
             }
             catch (std::exception& e) {
-=======
-        if(options[ICC])
-        {
-            try
-            {
-                iccprofile = options[ICC].arg;
-            }
-            catch(std::exception& e)
-            {
->>>>>>> 9f721030
                 std::cerr<<options[ICC].desc->help<<std::endl;
                 return EXIT_FAILURE;
             }
@@ -967,43 +755,21 @@
         // mirroring and rotation
         //
         std::string mirror("none");
-<<<<<<< HEAD
         if (options[MIRROR]) {
             try {
                 mirror = options[MIRROR].arg;
             }
             catch(std::exception& e) {
-=======
-        if(options[MIRROR])
-        {
-            try
-            {
-                mirror = options[MIRROR].arg;
-            }
-            catch(std::exception& e)
-            {
->>>>>>> 9f721030
                 std::cerr<<options[MIRROR].desc->help<<std::endl;
                 return EXIT_FAILURE;
             }
         }
         float angle=0.0F;
-<<<<<<< HEAD
         if (options[ROTATE]) {
             try {
                 angle = std::stof(options[ROTATE].arg);
             }
             catch (std::exception& e) {
-=======
-        if(options[ROTATE])
-        {
-            try
-            {
-                angle = std::stof(options[ROTATE].arg);
-            }
-            catch(std::exception& e)
-            {
->>>>>>> 9f721030
                 std::cerr<<options[ROTATE].desc->help<<std::endl;
                 return EXIT_FAILURE;
             }
@@ -1039,24 +805,13 @@
         //
         // write the output file
         //
-<<<<<<< HEAD
         int quality = 80;
         if (options[QUALITY]) {
             try {
                 quality = std::stoi(options[QUALITY].arg);
             }
             catch (std::exception& e) {
-=======
-        int quality=80;
-        if(options[QUALITY])
-        {
-            try
-            {
-                quality = std::stoi(options[QUALITY].arg);
-            }
-            catch(std::exception& e)
-            {
->>>>>>> 9f721030
+
                 std::cerr<<options[QUALITY].desc->help<<std::endl;
                 return EXIT_FAILURE;
             }
