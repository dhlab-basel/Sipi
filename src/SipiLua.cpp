--- conflicted
+++ resolved
@@ -936,11 +936,6 @@
             }
         }
 
-<<<<<<< HEAD
-=======
-        lua_pop(L, lua_gettop(L));
->>>>>>> 2e4253b8
-
         std::string filename = imgpath;
         size_t pos_ext = filename.find_last_of(".");
         size_t pos_start = filename.find_last_of("/");
