[![Build Status](https://travis-ci.org/dhlab-basel/Sipi.svg?branch=develop)](https://travis-ci.org/dhlab-basel/Sipi)

# Overview

Sipi is a high-performance media server developed by the [Digital Humanities Lab](http://www.dhlab.unibas.ch) at the
[University of Basel](https://www.unibas.ch/en.html). It is designed to be used by archives,
libraries, and other institutions that need to preserve high-quality images
while making them available online.

Sipi implements the [International Image Interoperability Framework (IIIF)](http://iiif.io/),
and efficiently converts between image formats, preserving metadata contained
in image files. In particular, if images are stored in [JPEG 2000](https://jpeg.org/jpeg2000/) format,
Sipi can convert them on the fly to formats that are commonly used on the
Internet. Sipi offers a flexible framework for specifying authentication and
authorization logic in [Lua](https://www.lua.org/) scripts, and supports restricted access to images,
either by reducing image dimensions or by adding watermarks. It can easily be
integrated with [Knora](http://www.knora.org).

Sipi is [free software](http://www.gnu.org/philosophy/free-sw.en.html),
released under the [GNU Affero General Public License](http://www.gnu.org/licenses/agpl-3.0.en.html).

It is written in C++ and runs on Linux (including Debian, Ubuntu, and CentOS) and
Mac OS X.

Freely distributable binary releases will be available soon.

# Documentation

To build the documentation, you will need [Sphinx](http://www.sphinx-doc.org/en/stable/index.html).
In the `manual` subdirectory of the source tree, type:

<<<<<<< HEAD
```
make html
=======
Sipi supports secure connections (SSL). However, OpenSLL must be installed on the computer. On Linux,
you just have to install the openssl RPMs (including the development version), on OS X use brew.

**The OpenSSL libraries and includes are _not_ downloaded by cmake!**

Cmake checks if OpenSSL is installed and compiles the support for it automatically.
In order to use Sipi with secure connections, You need to install a certificate (see the config file
example "config/sipi.config.lua" for instructions.

### General
- a working c++11 compiler (gcc >= v4.8 or clang)
- cmake > 2.8.0 (for Mac, see below)
- internet connection. During the make process a large amount of open source packages are automatically downloaded. These are:
   - zlib-1.2.8
   - xz-5.2.1
   - libjpeg-v9a
   - jbigkit-2.1
   - tiff-4.0.6
   - expat-2.1.0
   - lcms2-2.7
   - exiv2-0.25
   - libpng16
   - log4cpp-1.1.2rc1
   - Adobe ICC Color profile <http://www.adobe.com/support/downloads/iccprofiles/iccprofiles_mac.html>
- For testing:
  - nginx
  - Python 3.5 or newer
  - libmagic
  - GraphicsMagick

In the root directory, the directory `cache` must be created.

### Mac
- xcode command line tools: `xcode-select --install`
- install brew (apt-get like package manager for Mac): <http://brew.sh>
- install cmake: `brew install cmake`
- install doxygen: `brew install doxygen`
- install openssl: `brew install openssl`
- install libmagic: `brew inwtall libmagic`
- install nginx:
  - `brew install nginx`
  - `sudo chown -R $USER /usr/local/var/log/nginx/`
- install GraphicsMagick: `brew install graphicsmagick --with-jasper`
- install Python 3: `brew install python3`
- Install Python modules:
  - `pip3 install pytest`
  - `pip3 install requests`
  - `pip3 install psutil`
  - `pip3 install iiif_validator`

### CentOS (V7)
- `sudo yum -y install gcc-c++`
- `sudo yum -y install cmake`
- `sudo yum -y install readline-devel`
- `sudo yum -y install gettext`
- `sudo yum -y install vim-common`
- `sudo yum -y install zlib-devel`
- `sudo yum -y install doxygen`
- `sudo yum -y install unzip`
- `sudo yum -y install patch`
- `sudo yum -y install openssl-devel`
- `sudo yum -y install nginx`
- `sudo chown -R $USER /var/log/nginx`
- `sudo chown -R $USER /var/lib/nginx`
- `sudo yum -y install file-devel`
- `sudo yum -y install GraphicsMagick`
- `sudo yum -y install https://centos7.iuscommunity.org/ius-release.rpm`
- `sudo yum -y install python35u`
- `sudo yum -y install python35u-devel`
- `sudo yum -y install python35u-pip`
- `sudo pip3.5 install pytest`
- `sudo pip3.5 install requests`
- `sudo pip3.5 install psutil`
- `sudo pip3.5 install iiif_validator`

### Debian (>= V8.0 jessie)
To compile Sipi on Debian (>= 8), the following packages have to be installed with apt-get:
- `sudo apt-get install g++`
- `sudo apt-get install cmake`
- `sudo apt-get install git`
- `sudo apt-get install gettext`
- `sudo apt-get install libreadline6 libreadline6-dev`
- `sudo apt-get install libssl-dev`
- `sudo apt-get install doxygen`
- `sudo apt-get install nginx`
- `sudo chown -R $USER /var/log/nginx`
- `sudo apt-get install python3`
- `sudo apt-get install python3-pip`
- `sudo -H pip3 install --upgrade pip`
- `sudo apt-get install libmagic-dev`
- `sudo apt-get install graphicsmagick`
- `sudo -H pip3 install pytest`
- `sudo -H pip3 install requests`
- `sudo -H pip3 install psutil`
- `sudo -H pip3 install iiif_validator`

Then, cmake has to be patched. Unfortunaltely the cmake-version provided by the
debian packages contains a bug and cannot find the OpenSSL libraries and includes. To apply the patch, go to the Sipi dicrectory and run:

```
$ sudo bash debian-cmake-patch.sh
```

### Ubuntu (>= V14)
- `sudo apt-get update`
- `sudo apt-get upgrade`
- `sudo apt-get install g++`
- `sudo apt-get install unzip`
- `sudo apt-get install vim-common`
- `sudo apt-get install git`
- `sudo apt-get install cmake`
- `sudo apt-get install libssl-dev`
- `sudo apt-get install doxygen`
- `sudo apt-get install libreadline-dev`
- `sudo apt-get install nginx`
- `sudo chown -R $USER /var/log/nginx`
- `sudo apt-get install python3`
- `sudo apt-get install python3-pip`
- `sudo -H pip3 install --upgrade pip`
- `sudo apt-get install libmagic-dev`
- `sudo apt-get install graphicsmagick`
- `sudo -H pip3 install pytest`
- `sudo -H pip3 install requests`
- `sudo -H pip3 install psutil`
- `sudo -H pip3 install iiif_validator`

### Fedora Linux
- `sudo yum install vim-common`
- `sudo yum install patch`
- `sudo yum install gcc-c++`
- `sudo yum install git`
- `sudo yum install cmake`
- `sudo yum install readline-devel`
- `sudo yum install openssl-devel`
- `sudo yum install nginx`
- `sudo chown -R $USER /var/log/nginx`
- `sudo yum install file-devel`
- `sudo yum install python35 python35-pip`
- `sudo yum install GraphicsMagick`
- `pip3 install pytest`
- `pip3 install requests`
- `pip3 install psutil`
- `pip3 install iiif_validator`

### OpenSUSe
NOTE: not yet ready ready problem with library names...
- `sudo zypper install gcc-c++`
- `sudo zypper install git`
- `sudo zypper install cmake`
- `sudo zypper install zlib-devel`
- `sudo zypper install libexpat-devel`
- `sudo zypper install patch`
- `sudo zypper install readline-devel`
- `sudo zypper install openssl-devel`
- `sudo zypper install nginx`
- `sudo chown -R $USER /var/log/nginx`
- `sudo zypper install python3`
- `sudo zypper install libmagic-dev`
- `sudo zypper install GraphicsMagick`
- `pip3 install pytest`
- `pip3 install requests`
- `pip3 install psutil`
- `pip3 install iiif_validator`

### IDEs

#### CLion
If you are using the [CLion](https://www.jetbrains.com/clion/) IDE, put `-j 1` in Preferences ->
Build, Execution, Deployment -> CMake -> Build options, to prevent CMake from building with multiple processes.
Also, note that code inspection in the CLion editor may not work until it has run CMake.


#### Code::Blocks
If you are using the [Code::Blocks](http://www.codeblocks.org/) IDE, you can build a cdb project:

```bash
cd build
cmake .. -G "CodeBlocks - Unix Makefiles"
```

## Running cmake and make

```bash
cd build
cmake ..
make
```

Then after the build, call `make install`.

## Delete previous Build including Dependencies and start over from zero

```bash
cd build
rm -rf * ../lib ../local  ../extsrcs
cmake ..
make
```

## Run the automated tests

```bash
cd build
make check
```

## Running the Sipi server

Adapt the config file `sipi.config.lua`:
- check that the port number is correct and make sure that your operating system's firewall does not block it
- make sure that `imgroot` is set correctly (root dir for images)
- create the directory `cache` in the main directory.

For more information, please have a look at the comments in the config file.

If you intend to use Sipi with Knora, use `sipi.knora-config.lua` (in that case, make sure that you install the required packages for lua, see below).

In the main directory, call:

```bash
local/bin/sipi -c config/sipi.config.lua
```

Logs are written using syslog.

## Serving an Image

### Accessing an Image

After the Sipi server has been started, images can be requested as follows: `http://host:portnumber/prefix/filename.ext/full/full/0/default.jpg`

The given prefix must exist as a folder in the Sipi `imgroot` (defined in the config file) when `prefix_as_path` is set to `true`.

If Sipi is running under port 1024, `prefix_as_path` is set to `true`,  and the requested image `myimage.jpx` exists in `imgroot/images`, the URL looks as follows:

`http://localhost:1024/images/myimage.jpx/full/full/0/default.jpg`

The URI complies with this pattern: `{scheme}://{server}{/prefix}/{identifier}/{region}/{size}/{rotation}/{quality}.{format}`

The IIIF URI syntax is specified here: <http://iiif.io/api/image/2.0/#uri-syntax>

### Making Use of the Preflight Function

In the config file, `initscript` contains the path of a Lua-file that defines a function called `pre_flight`. The function takes three parameter `prefix`, `identifier` and, `cookie` and is called whenever an image is requested from the server.

The `pre_flight` function is expected to return one of these three values (please note that a Lua function's return value may consist of more than one element: <http://www.lua.org/pil/5.1.html>):
- `return 'allow', filepath`: grant full permissions to access the file identified by `filepath`
- `return 'restrict:size=' .. "config.thumb_size", filepath` or `return restrict:watermark=<path-to-watermark>, filepath`: grant restricted access to the file identified by `filepath`, either by reducing the dimensions (here: default thumbnail dimensions) or by rendering the image with a given watermark
- `return 'deny'`: deny access to requested file

In the `pre_flight` function, permission checking can be implemented. In the case of using Sipi with Knora, the `pre_flight` function asks Knora about the user's permissions on the image (`sipi.init-knora.lua`). The scripts `Knora_login.lua` and `Knora_logout.lua` handle the setting and unsetting of a cookie containing the Knora session id.

## Converting an Image

To convert an image to a specified format, an HTTP request can be sent to a convert route as defined in the sipi config file (see `config/sipi.knora-config.lua`).

## Create Documentation

Documentation is created using `doxygen`. First, adapt `Doxyfile.in`:

- OUTPUT_DIRECTORY = path_to_sipi/doc
- INPUT = path_to_sipi path_to_sipi/shttps

Then run doxygen in the sipi main directory: `doxygen Doxygen.in`. You will the find the documentation in the specified output directory. To create a pdf, go to directory `doc/latex` and run `make`. This will create a file called `refman.pdf`.

## Using Lua scripts

Within Sipi, Lua is used to write custom routes. Sipi provides the Lua-interpreter and pack manager `luarocks` as executables. **Sipi does not use your system's Lua interpreter or package manager.**

**Note:** The Lua interepreter in Sipi runs in a multithreaded environment (each connection runs in its
own thread and has it's own Lua interpreter). Thus only packages that are positivley known to be thread
safe may be used!

### Sipi functions within Lua

Sipi provides the following functions:

- `success, errmsg = server.setBuffer([bufsize][,incsize])`:  
Activates the the connection buffer. Optionally the buffer size and increment size can be given. Returns true, nil on success or false, errormsg on failure.  

- `success, filetype = server.fs.ftype("path")` :  
Checks the filetype of a given filepath. Returns either true, filetype (one of )"FILE", "DIRECTORY", "CHARDEV", "BLOCKDEV", "LINK", "SOCKET" or "UNKNOWN") or false, errormsg  

- `success, readable = server.fs.is_readable(filepath)` :  
Checks if a file is readable. Returns true, readable(boolean) on success or false, errormsg on failure.  

- `success, writeable = server.fs.is_writeable(filepath)` :  
Checks if a file is writeable. Returns true, writeable(boolean) on success or false, errormsg on failure.  

- `success, errormsg = server.fs.is_executable(filepath)` :  
Checks if a file is executable. Returns true, executable(boolean) on success or false, errormsg on failure.  

- `success, exists = server.fs.exists(filepath)` :  
Checks if a file exists. Checks if a file exists. Returns true, exists(boolean) on success or false, errormsg on failure.  

- `success, errormsg = server.fs.unlink(filename)` :  
Deletes a file from the file system. The file must exist and the user must have write access. Returns true, nil on success or false, errormsg on failure.  

- `success, errormsg = server.fs.mkdir(dirname, tonumber('0755', 8)` :  
Creates a new directory with given permissions.  

- `success, errormsg = server.fs.mkdir(dirname)` :  
Creates a new directory. Returns true, nil on success or false, errormsg on failure.  

- `success, errormsg = server.fs.rmdir(dirname)` :  
Deletes a directory. Returns true, nil on success or false, errormsg on failure.  

- `success, curdir = server.fs.getcwd()` :  
Gets the current working directory. Returns true, current_dir on success or false, errormsg on failure.  

- `success, oldir = server.fs.chdir(newdir)` :  
Change working directory. Returns true, olddir on success or false, errormsg on failure.  

- `success, uuid = server.uuid()` :  
Generates a random version 4 uuid string. Returns true, uuid on success or false, errormsg on failure.  

- `success, uuid62 = server.uuid62()` :  
Generates a base62-uuid string. Returns true, uuid62 on success or false, errormsg on failure.  

- `success, uuid62 = server.uuid_to_base62(uuid)` :  
Converts a uuid-string to a base62 uuid. Returns true, uuid62 on success or false, errormsg on failure.  

- `success, uuid = server.base62_to_uuid(uuid62)` :  
Converts a base62-uuid to a "normal" uuid. Returns true, uuid on success or false, errormsg on failure.  

- `sucess, errormsg = server.print("string"|var1 [,"string|var]...)` :  
Prints variables and/or strings to the HTTP connection. Returns true, nil on success or false, errormsg on failure.  

- `success, result = server.http(method, "http://server.domain[:port]/path/file" [, header] [, timeout])`:  
Get's data from a http server. Parameters:
   - `method` : "GET" (only method allowed so far
   - `url` : complete url including optional port, but no authorization yet
   - `header` : optional table with HTTP-header key-value pairs
   - `timeout`: option number of milliseconds until the connect timeouts. The result is a table:
   ```lua
   result = {
      status_code = value -- HTTP status code returned
      erromsg = "error description" -- only if success is false
      header = {
        name = value [, name = value, ...]
      },
      certificate = { -- only, if HTTPS connection
        subject = value,
        issuer = value
      },
      body = data,
      duration = milliseconds
   }
   ```
   An example of usage:
   ```lua
   success, result = server.http("GET", "http://www.salsah.org/api/resources/1", 100)

   if (result.success) then
       server.print("<table>")
       server.print("<tr><th>Field</th><th>Value</th></tr>")
       for k,v in pairs(server.header) do
           server.print("<tr><td>", k, "</td><td>", v, "</td></tr>")
       end
       server.print("</table><hr/>")

       server.print("Duration: ", result.duration, " ms<br/><hr/>")
       server.print("Body:<br/>", result.body)
   else
      server.print("ERROR: ", result.errmsg)
   end
   ```  

- `success, jsonstr = server.table_to_json(table)` :  
Convert a table to a JSON string. Returns true, jsonstr on success or false, errormsg on failure.  

- `success, table = server.json_to_table(jsonstr)` :  
Convert a JSON string to a (nested) Lua table. Returns true, table on success or false, errormsg on failure.  

- `success, errormsg = server.sendHeader(key, value)` :  
Adds a new HTTP header field. Returns true, nil on success or false, errormsg on failure.  

- `success, errormsg = server.sendCookie(key, value [, options-table])` :  
Adds a new Cookie. Returns true, nil on success or false, errormsg on failure. options-table as Lua-table:
    - path = "path allowed",
    - domain = "domain allowed",
    - expires = seconds,
    - secure = true | false,
    - http_only = true | false


- `server.sendStatus() `:  
Send HTTP status code. This function is always succesful and returns nothing!  

- `success, token = server.generate_jwt(table)` :  
Generate a Json Web Token (JWT) with the table as payload. Returns true, token on success or false, errormsg on failure. The table contains the jwt-claims. The following claims do have a predefined semantic(IntDate: The number of seconds from 1970-01-01T0:0:0Z):
    - iss (string => StringOrURI) OPT: principal that issued the JWT.
    - exp (number => IntDate) OPT: expiration time on or after which the token. MUST NOT be accepted for processing.
    - nbf  (number => IntDate) OPT: identifies the time before which the token. MUST NOT be accepted for processing.
    - iat (number => IntDate) OPT: identifies the time at which the JWT was issued.
    - aud (string => StringOrURI) OPT: identifies the audience that the JWT is intended for. The audience value is a string -- typically, the base address of the resource being accessed, such as "https://contoso.com"
    - prn (string => StringOrURI) OPT: identifies the subject of the JWT.
    - jti (string => String) OPT: provides a unique identifier for the JWT.


- `success, table = decode_jwt(token)` :  
Decode a jwt token and return the content as table. Returns true, table on success or false, errormsg on failure.  

- `success, table = server.requireAuth()` :  
Gets Basic HTTP authentification data. Returns true, table on success or false, errormsg on failure. The result is a table:
  ```lua`
  {
    status = "BASIC" | "BEARER" | "NOAUTH" | "ERROR", -- NOAUTH means no authorization header
    username = string, -- only if status = "BASIC"
    password = string, -- only if status = "BASIC"
    token = string, -- only if status = "BEARER"
    message = string -- only if status = "ERROR"
  }
  ```
  Usage is as follows (example):
  ```lua
  success, auth = server.requireAuth()
  if not success then
    server.sendStatus(501)
    server.print("Error in getting authentification scheme!")
    return -1
  end

  if auth.status == 'BASIC' then
     --
     -- everything OK, let's create the token for further calls and ad it to a cookie
     --
     if auth.username == config.adminuser and auth.password == config.password then
        tokendata = {
           iss = "sipi.unibas.ch",
           aud = "knora.org",
           user = auth.username
        }
        success, token = server.generate_jwt(tokendata)
        if not success then
            server.sendStatus(501)
            server.print("Could not generate JWT!")
            return -1
        end
        success, errormsg = server.sendCookie('sipi', token, {path = '/', expires = 3600})
        if not success then
            server.sendStatus(501)
            server.print("Couldn't send cookie with JWT!")
            return -1
        end
     else
        server.sendStatus(401)
        server.sendHeader('WWW-Authenticate', 'Basic realm="Sipi"')
        server.print("Wrong credentials!")
        return -1
     end
  elseif auth.status == 'BEARER' then
     success, jwt = server.decode_jwt(auth.token)
     if not success then
        server.sendStatus(501)
        server.print("Couldn't deocde JWT!")
        return -1
     end
     if (jwt.iss ~= 'sipi.unibas.ch') or (jwt.aud ~= 'knora.org') or (jwt.user ~= config.adminuser) then
        server.sendStatus(401)
        server.sendHeader('WWW-Authenticate', 'Basic realm="Sipi"')
        return -1
     end
  elseif auth.status == 'NOAUTH' then
     server.setBuffer()
     server.sendStatus(401);
     server.sendHeader('WWW-Authenticate', 'Basic realm="Sipi"')
     return -1
  else
     server.status(401)
     server.sendHeader('WWW-Authenticate', 'Basic realm="Sipi"')
     return -1
  end

  ```


- `success, errormsg = server.copyTmpfile()` :  
shttp saves uploaded files in a temporary location (given by the config variable "tmpdir") and deletes it after the request has been served. This function is used to copy the file to another location where it can be used/retrieved by shttps/sipi. Returns true, nil on success or false, errormsg on failure.  
- `server.log(message, loglevel)` :  
Writes a message into the logfile. Loglevels are the ones supported by
[syslog(3)](https://linux.die.net/man/3/syslog):
    - server.loglevel.LOG_EMERG
    - server.loglevel.LOG_ALERT
    - server.loglevel.LOG_CRIT
    - server.loglevel.LOG_ERR
    - server.loglevel.LOG_WARNING
    - server.loglevel.LOG_NOTICE
    - server.loglevel.LOG_INFO
    - server.loglevel.LOG_DEBUG

Sipi provides the following predefined variables:
- `server.has_openssl` : True if openssl is available
- `server.secure` : True, if we are an a secure https connection
- `server.host` : The hostname of the Sipi server that was used in the request.
- `server.client_ip` : IP-Address of the client connecting to Sipi (IP4 or IP6).
- `server.client_port`: Portnumber of client socket.
- `server.uri` : The URL used to access Sipi (exclusive the hostname/dns).
- `server.header` : Table with all HTTP header files. Please note that the names are all lowercase!
- `server.cookies` : Table of cookies.
- `server.get` : Table of GET parameters.
- `server.post` : Table of POST parameter.
- `server.uploads`: Àrray of upload params, for each file a table with:
   - `fieldname` : Name of form-field.
   - `origname` : Original file name.
   - `tmpname` : Temporary path to uploaded file.
   - `mimetype` : MIME-type of uploaded file as provided by the browser.
   - `filesize` : Size of uploaded file as bytes.
- `server.request` : Merge of GET and POST parameters


### Installing Lua modules

To install Lua modules that can be used in Lua scripts, use `local/bin/luarocks`. Please take care that the location where the modules get stored are in the lua package path: `local/bin/lurocks path`. The Lua paths will be used by the Lua interpreter when loading modules in a script with `require`, see: <http://leafo.net/guides/customizing-the-luarocks-tree.html>.

For example, using `local/bin/luarocks install --local package` the package will be installed in `~/.luarocks/`. To include this path in the Lua's interpreter package search path, you can use an environment variable. Running `local/bin/luarocks path` outputs the code you can use to do so. Alternatively, you can build the package path at the beginning of a Lua file by setting `package.path` and `package.cpath` (see: <http://leafo.net/guides/customizing-the-luarocks-tree.html#the-install-locations/using-a-custom-directory/quick-guide/running-scripts-with-packages>).

## Sqlite3

Sipi supports sqlite3 databases. There is a simple Lua extension built into Sipi.
Please note that the sqlite3 function may produce Lua errors. It is recommended
to use pcall to encapsulate access to the sqlite3 database.

### Opening a sqlite databases

```
db = sqlite('db/test.db', 'RW')
```
This creates a new opaque database object. The first parameter is the path to the database file.
The second parameter may be 'RO' for read-only access, 'RW' for read-write access, or 'CRW'
for read-write access. If the database file does not exist, it will be created using this option.

In order to destroy the database object and free all resources, You can use
```
db = ~db
```
However, also the normal garbage collection of Lua will destroy the database object and
free all resources.

### Preparing a query

```
qry = db << 'SELECT * FROM image'
```
or, if you want to used a prepared query statment:
```
qry = db << 'INSERT INTO image (id, description) VALUES (?,?)'
```
`qry` will then be a query object containing a prepared query. If the query object
is not needed anymore, it may be destroyed by
```
qry = ~qry
```
qry objects should be destroyed explicitely if not needed any longer.

### Executing a query
```
row = qry()
while (row) do
    print(row[0], ' -> ', row[1])
    row = qry()
end
```
or, in order to use a prepared statment:
```
qry('SGV_1960_00315', 'This is an image of a steam engine...')
```
The second way is used for prepared queries that contain parameters.

## Starting Sipi from the GNU Debugger GDB

From the Sipi root dir, start sipi like this:

```bash
gdb build/sipi

(gdb) run -c config/sipi.config.lua

>>>>>>> e3b31ce6
```

You will then find the manual under `manual/_build/html`.

# Contact Information

Lukas Rosenthaler `<lukas.rosenthaler@unibas.ch>`<|MERGE_RESOLUTION|>--- conflicted
+++ resolved
@@ -29,589 +29,8 @@
 To build the documentation, you will need [Sphinx](http://www.sphinx-doc.org/en/stable/index.html).
 In the `manual` subdirectory of the source tree, type:
 
-<<<<<<< HEAD
 ```
 make html
-=======
-Sipi supports secure connections (SSL). However, OpenSLL must be installed on the computer. On Linux,
-you just have to install the openssl RPMs (including the development version), on OS X use brew.
-
-**The OpenSSL libraries and includes are _not_ downloaded by cmake!**
-
-Cmake checks if OpenSSL is installed and compiles the support for it automatically.
-In order to use Sipi with secure connections, You need to install a certificate (see the config file
-example "config/sipi.config.lua" for instructions.
-
-### General
-- a working c++11 compiler (gcc >= v4.8 or clang)
-- cmake > 2.8.0 (for Mac, see below)
-- internet connection. During the make process a large amount of open source packages are automatically downloaded. These are:
-   - zlib-1.2.8
-   - xz-5.2.1
-   - libjpeg-v9a
-   - jbigkit-2.1
-   - tiff-4.0.6
-   - expat-2.1.0
-   - lcms2-2.7
-   - exiv2-0.25
-   - libpng16
-   - log4cpp-1.1.2rc1
-   - Adobe ICC Color profile <http://www.adobe.com/support/downloads/iccprofiles/iccprofiles_mac.html>
-- For testing:
-  - nginx
-  - Python 3.5 or newer
-  - libmagic
-  - GraphicsMagick
-
-In the root directory, the directory `cache` must be created.
-
-### Mac
-- xcode command line tools: `xcode-select --install`
-- install brew (apt-get like package manager for Mac): <http://brew.sh>
-- install cmake: `brew install cmake`
-- install doxygen: `brew install doxygen`
-- install openssl: `brew install openssl`
-- install libmagic: `brew inwtall libmagic`
-- install nginx:
-  - `brew install nginx`
-  - `sudo chown -R $USER /usr/local/var/log/nginx/`
-- install GraphicsMagick: `brew install graphicsmagick --with-jasper`
-- install Python 3: `brew install python3`
-- Install Python modules:
-  - `pip3 install pytest`
-  - `pip3 install requests`
-  - `pip3 install psutil`
-  - `pip3 install iiif_validator`
-
-### CentOS (V7)
-- `sudo yum -y install gcc-c++`
-- `sudo yum -y install cmake`
-- `sudo yum -y install readline-devel`
-- `sudo yum -y install gettext`
-- `sudo yum -y install vim-common`
-- `sudo yum -y install zlib-devel`
-- `sudo yum -y install doxygen`
-- `sudo yum -y install unzip`
-- `sudo yum -y install patch`
-- `sudo yum -y install openssl-devel`
-- `sudo yum -y install nginx`
-- `sudo chown -R $USER /var/log/nginx`
-- `sudo chown -R $USER /var/lib/nginx`
-- `sudo yum -y install file-devel`
-- `sudo yum -y install GraphicsMagick`
-- `sudo yum -y install https://centos7.iuscommunity.org/ius-release.rpm`
-- `sudo yum -y install python35u`
-- `sudo yum -y install python35u-devel`
-- `sudo yum -y install python35u-pip`
-- `sudo pip3.5 install pytest`
-- `sudo pip3.5 install requests`
-- `sudo pip3.5 install psutil`
-- `sudo pip3.5 install iiif_validator`
-
-### Debian (>= V8.0 jessie)
-To compile Sipi on Debian (>= 8), the following packages have to be installed with apt-get:
-- `sudo apt-get install g++`
-- `sudo apt-get install cmake`
-- `sudo apt-get install git`
-- `sudo apt-get install gettext`
-- `sudo apt-get install libreadline6 libreadline6-dev`
-- `sudo apt-get install libssl-dev`
-- `sudo apt-get install doxygen`
-- `sudo apt-get install nginx`
-- `sudo chown -R $USER /var/log/nginx`
-- `sudo apt-get install python3`
-- `sudo apt-get install python3-pip`
-- `sudo -H pip3 install --upgrade pip`
-- `sudo apt-get install libmagic-dev`
-- `sudo apt-get install graphicsmagick`
-- `sudo -H pip3 install pytest`
-- `sudo -H pip3 install requests`
-- `sudo -H pip3 install psutil`
-- `sudo -H pip3 install iiif_validator`
-
-Then, cmake has to be patched. Unfortunaltely the cmake-version provided by the
-debian packages contains a bug and cannot find the OpenSSL libraries and includes. To apply the patch, go to the Sipi dicrectory and run:
-
-```
-$ sudo bash debian-cmake-patch.sh
-```
-
-### Ubuntu (>= V14)
-- `sudo apt-get update`
-- `sudo apt-get upgrade`
-- `sudo apt-get install g++`
-- `sudo apt-get install unzip`
-- `sudo apt-get install vim-common`
-- `sudo apt-get install git`
-- `sudo apt-get install cmake`
-- `sudo apt-get install libssl-dev`
-- `sudo apt-get install doxygen`
-- `sudo apt-get install libreadline-dev`
-- `sudo apt-get install nginx`
-- `sudo chown -R $USER /var/log/nginx`
-- `sudo apt-get install python3`
-- `sudo apt-get install python3-pip`
-- `sudo -H pip3 install --upgrade pip`
-- `sudo apt-get install libmagic-dev`
-- `sudo apt-get install graphicsmagick`
-- `sudo -H pip3 install pytest`
-- `sudo -H pip3 install requests`
-- `sudo -H pip3 install psutil`
-- `sudo -H pip3 install iiif_validator`
-
-### Fedora Linux
-- `sudo yum install vim-common`
-- `sudo yum install patch`
-- `sudo yum install gcc-c++`
-- `sudo yum install git`
-- `sudo yum install cmake`
-- `sudo yum install readline-devel`
-- `sudo yum install openssl-devel`
-- `sudo yum install nginx`
-- `sudo chown -R $USER /var/log/nginx`
-- `sudo yum install file-devel`
-- `sudo yum install python35 python35-pip`
-- `sudo yum install GraphicsMagick`
-- `pip3 install pytest`
-- `pip3 install requests`
-- `pip3 install psutil`
-- `pip3 install iiif_validator`
-
-### OpenSUSe
-NOTE: not yet ready ready problem with library names...
-- `sudo zypper install gcc-c++`
-- `sudo zypper install git`
-- `sudo zypper install cmake`
-- `sudo zypper install zlib-devel`
-- `sudo zypper install libexpat-devel`
-- `sudo zypper install patch`
-- `sudo zypper install readline-devel`
-- `sudo zypper install openssl-devel`
-- `sudo zypper install nginx`
-- `sudo chown -R $USER /var/log/nginx`
-- `sudo zypper install python3`
-- `sudo zypper install libmagic-dev`
-- `sudo zypper install GraphicsMagick`
-- `pip3 install pytest`
-- `pip3 install requests`
-- `pip3 install psutil`
-- `pip3 install iiif_validator`
-
-### IDEs
-
-#### CLion
-If you are using the [CLion](https://www.jetbrains.com/clion/) IDE, put `-j 1` in Preferences ->
-Build, Execution, Deployment -> CMake -> Build options, to prevent CMake from building with multiple processes.
-Also, note that code inspection in the CLion editor may not work until it has run CMake.
-
-
-#### Code::Blocks
-If you are using the [Code::Blocks](http://www.codeblocks.org/) IDE, you can build a cdb project:
-
-```bash
-cd build
-cmake .. -G "CodeBlocks - Unix Makefiles"
-```
-
-## Running cmake and make
-
-```bash
-cd build
-cmake ..
-make
-```
-
-Then after the build, call `make install`.
-
-## Delete previous Build including Dependencies and start over from zero
-
-```bash
-cd build
-rm -rf * ../lib ../local  ../extsrcs
-cmake ..
-make
-```
-
-## Run the automated tests
-
-```bash
-cd build
-make check
-```
-
-## Running the Sipi server
-
-Adapt the config file `sipi.config.lua`:
-- check that the port number is correct and make sure that your operating system's firewall does not block it
-- make sure that `imgroot` is set correctly (root dir for images)
-- create the directory `cache` in the main directory.
-
-For more information, please have a look at the comments in the config file.
-
-If you intend to use Sipi with Knora, use `sipi.knora-config.lua` (in that case, make sure that you install the required packages for lua, see below).
-
-In the main directory, call:
-
-```bash
-local/bin/sipi -c config/sipi.config.lua
-```
-
-Logs are written using syslog.
-
-## Serving an Image
-
-### Accessing an Image
-
-After the Sipi server has been started, images can be requested as follows: `http://host:portnumber/prefix/filename.ext/full/full/0/default.jpg`
-
-The given prefix must exist as a folder in the Sipi `imgroot` (defined in the config file) when `prefix_as_path` is set to `true`.
-
-If Sipi is running under port 1024, `prefix_as_path` is set to `true`,  and the requested image `myimage.jpx` exists in `imgroot/images`, the URL looks as follows:
-
-`http://localhost:1024/images/myimage.jpx/full/full/0/default.jpg`
-
-The URI complies with this pattern: `{scheme}://{server}{/prefix}/{identifier}/{region}/{size}/{rotation}/{quality}.{format}`
-
-The IIIF URI syntax is specified here: <http://iiif.io/api/image/2.0/#uri-syntax>
-
-### Making Use of the Preflight Function
-
-In the config file, `initscript` contains the path of a Lua-file that defines a function called `pre_flight`. The function takes three parameter `prefix`, `identifier` and, `cookie` and is called whenever an image is requested from the server.
-
-The `pre_flight` function is expected to return one of these three values (please note that a Lua function's return value may consist of more than one element: <http://www.lua.org/pil/5.1.html>):
-- `return 'allow', filepath`: grant full permissions to access the file identified by `filepath`
-- `return 'restrict:size=' .. "config.thumb_size", filepath` or `return restrict:watermark=<path-to-watermark>, filepath`: grant restricted access to the file identified by `filepath`, either by reducing the dimensions (here: default thumbnail dimensions) or by rendering the image with a given watermark
-- `return 'deny'`: deny access to requested file
-
-In the `pre_flight` function, permission checking can be implemented. In the case of using Sipi with Knora, the `pre_flight` function asks Knora about the user's permissions on the image (`sipi.init-knora.lua`). The scripts `Knora_login.lua` and `Knora_logout.lua` handle the setting and unsetting of a cookie containing the Knora session id.
-
-## Converting an Image
-
-To convert an image to a specified format, an HTTP request can be sent to a convert route as defined in the sipi config file (see `config/sipi.knora-config.lua`).
-
-## Create Documentation
-
-Documentation is created using `doxygen`. First, adapt `Doxyfile.in`:
-
-- OUTPUT_DIRECTORY = path_to_sipi/doc
-- INPUT = path_to_sipi path_to_sipi/shttps
-
-Then run doxygen in the sipi main directory: `doxygen Doxygen.in`. You will the find the documentation in the specified output directory. To create a pdf, go to directory `doc/latex` and run `make`. This will create a file called `refman.pdf`.
-
-## Using Lua scripts
-
-Within Sipi, Lua is used to write custom routes. Sipi provides the Lua-interpreter and pack manager `luarocks` as executables. **Sipi does not use your system's Lua interpreter or package manager.**
-
-**Note:** The Lua interepreter in Sipi runs in a multithreaded environment (each connection runs in its
-own thread and has it's own Lua interpreter). Thus only packages that are positivley known to be thread
-safe may be used!
-
-### Sipi functions within Lua
-
-Sipi provides the following functions:
-
-- `success, errmsg = server.setBuffer([bufsize][,incsize])`:  
-Activates the the connection buffer. Optionally the buffer size and increment size can be given. Returns true, nil on success or false, errormsg on failure.  
-
-- `success, filetype = server.fs.ftype("path")` :  
-Checks the filetype of a given filepath. Returns either true, filetype (one of )"FILE", "DIRECTORY", "CHARDEV", "BLOCKDEV", "LINK", "SOCKET" or "UNKNOWN") or false, errormsg  
-
-- `success, readable = server.fs.is_readable(filepath)` :  
-Checks if a file is readable. Returns true, readable(boolean) on success or false, errormsg on failure.  
-
-- `success, writeable = server.fs.is_writeable(filepath)` :  
-Checks if a file is writeable. Returns true, writeable(boolean) on success or false, errormsg on failure.  
-
-- `success, errormsg = server.fs.is_executable(filepath)` :  
-Checks if a file is executable. Returns true, executable(boolean) on success or false, errormsg on failure.  
-
-- `success, exists = server.fs.exists(filepath)` :  
-Checks if a file exists. Checks if a file exists. Returns true, exists(boolean) on success or false, errormsg on failure.  
-
-- `success, errormsg = server.fs.unlink(filename)` :  
-Deletes a file from the file system. The file must exist and the user must have write access. Returns true, nil on success or false, errormsg on failure.  
-
-- `success, errormsg = server.fs.mkdir(dirname, tonumber('0755', 8)` :  
-Creates a new directory with given permissions.  
-
-- `success, errormsg = server.fs.mkdir(dirname)` :  
-Creates a new directory. Returns true, nil on success or false, errormsg on failure.  
-
-- `success, errormsg = server.fs.rmdir(dirname)` :  
-Deletes a directory. Returns true, nil on success or false, errormsg on failure.  
-
-- `success, curdir = server.fs.getcwd()` :  
-Gets the current working directory. Returns true, current_dir on success or false, errormsg on failure.  
-
-- `success, oldir = server.fs.chdir(newdir)` :  
-Change working directory. Returns true, olddir on success or false, errormsg on failure.  
-
-- `success, uuid = server.uuid()` :  
-Generates a random version 4 uuid string. Returns true, uuid on success or false, errormsg on failure.  
-
-- `success, uuid62 = server.uuid62()` :  
-Generates a base62-uuid string. Returns true, uuid62 on success or false, errormsg on failure.  
-
-- `success, uuid62 = server.uuid_to_base62(uuid)` :  
-Converts a uuid-string to a base62 uuid. Returns true, uuid62 on success or false, errormsg on failure.  
-
-- `success, uuid = server.base62_to_uuid(uuid62)` :  
-Converts a base62-uuid to a "normal" uuid. Returns true, uuid on success or false, errormsg on failure.  
-
-- `sucess, errormsg = server.print("string"|var1 [,"string|var]...)` :  
-Prints variables and/or strings to the HTTP connection. Returns true, nil on success or false, errormsg on failure.  
-
-- `success, result = server.http(method, "http://server.domain[:port]/path/file" [, header] [, timeout])`:  
-Get's data from a http server. Parameters:
-   - `method` : "GET" (only method allowed so far
-   - `url` : complete url including optional port, but no authorization yet
-   - `header` : optional table with HTTP-header key-value pairs
-   - `timeout`: option number of milliseconds until the connect timeouts. The result is a table:
-   ```lua
-   result = {
-      status_code = value -- HTTP status code returned
-      erromsg = "error description" -- only if success is false
-      header = {
-        name = value [, name = value, ...]
-      },
-      certificate = { -- only, if HTTPS connection
-        subject = value,
-        issuer = value
-      },
-      body = data,
-      duration = milliseconds
-   }
-   ```
-   An example of usage:
-   ```lua
-   success, result = server.http("GET", "http://www.salsah.org/api/resources/1", 100)
-
-   if (result.success) then
-       server.print("<table>")
-       server.print("<tr><th>Field</th><th>Value</th></tr>")
-       for k,v in pairs(server.header) do
-           server.print("<tr><td>", k, "</td><td>", v, "</td></tr>")
-       end
-       server.print("</table><hr/>")
-
-       server.print("Duration: ", result.duration, " ms<br/><hr/>")
-       server.print("Body:<br/>", result.body)
-   else
-      server.print("ERROR: ", result.errmsg)
-   end
-   ```  
-
-- `success, jsonstr = server.table_to_json(table)` :  
-Convert a table to a JSON string. Returns true, jsonstr on success or false, errormsg on failure.  
-
-- `success, table = server.json_to_table(jsonstr)` :  
-Convert a JSON string to a (nested) Lua table. Returns true, table on success or false, errormsg on failure.  
-
-- `success, errormsg = server.sendHeader(key, value)` :  
-Adds a new HTTP header field. Returns true, nil on success or false, errormsg on failure.  
-
-- `success, errormsg = server.sendCookie(key, value [, options-table])` :  
-Adds a new Cookie. Returns true, nil on success or false, errormsg on failure. options-table as Lua-table:
-    - path = "path allowed",
-    - domain = "domain allowed",
-    - expires = seconds,
-    - secure = true | false,
-    - http_only = true | false
-
-
-- `server.sendStatus() `:  
-Send HTTP status code. This function is always succesful and returns nothing!  
-
-- `success, token = server.generate_jwt(table)` :  
-Generate a Json Web Token (JWT) with the table as payload. Returns true, token on success or false, errormsg on failure. The table contains the jwt-claims. The following claims do have a predefined semantic(IntDate: The number of seconds from 1970-01-01T0:0:0Z):
-    - iss (string => StringOrURI) OPT: principal that issued the JWT.
-    - exp (number => IntDate) OPT: expiration time on or after which the token. MUST NOT be accepted for processing.
-    - nbf  (number => IntDate) OPT: identifies the time before which the token. MUST NOT be accepted for processing.
-    - iat (number => IntDate) OPT: identifies the time at which the JWT was issued.
-    - aud (string => StringOrURI) OPT: identifies the audience that the JWT is intended for. The audience value is a string -- typically, the base address of the resource being accessed, such as "https://contoso.com"
-    - prn (string => StringOrURI) OPT: identifies the subject of the JWT.
-    - jti (string => String) OPT: provides a unique identifier for the JWT.
-
-
-- `success, table = decode_jwt(token)` :  
-Decode a jwt token and return the content as table. Returns true, table on success or false, errormsg on failure.  
-
-- `success, table = server.requireAuth()` :  
-Gets Basic HTTP authentification data. Returns true, table on success or false, errormsg on failure. The result is a table:
-  ```lua`
-  {
-    status = "BASIC" | "BEARER" | "NOAUTH" | "ERROR", -- NOAUTH means no authorization header
-    username = string, -- only if status = "BASIC"
-    password = string, -- only if status = "BASIC"
-    token = string, -- only if status = "BEARER"
-    message = string -- only if status = "ERROR"
-  }
-  ```
-  Usage is as follows (example):
-  ```lua
-  success, auth = server.requireAuth()
-  if not success then
-    server.sendStatus(501)
-    server.print("Error in getting authentification scheme!")
-    return -1
-  end
-
-  if auth.status == 'BASIC' then
-     --
-     -- everything OK, let's create the token for further calls and ad it to a cookie
-     --
-     if auth.username == config.adminuser and auth.password == config.password then
-        tokendata = {
-           iss = "sipi.unibas.ch",
-           aud = "knora.org",
-           user = auth.username
-        }
-        success, token = server.generate_jwt(tokendata)
-        if not success then
-            server.sendStatus(501)
-            server.print("Could not generate JWT!")
-            return -1
-        end
-        success, errormsg = server.sendCookie('sipi', token, {path = '/', expires = 3600})
-        if not success then
-            server.sendStatus(501)
-            server.print("Couldn't send cookie with JWT!")
-            return -1
-        end
-     else
-        server.sendStatus(401)
-        server.sendHeader('WWW-Authenticate', 'Basic realm="Sipi"')
-        server.print("Wrong credentials!")
-        return -1
-     end
-  elseif auth.status == 'BEARER' then
-     success, jwt = server.decode_jwt(auth.token)
-     if not success then
-        server.sendStatus(501)
-        server.print("Couldn't deocde JWT!")
-        return -1
-     end
-     if (jwt.iss ~= 'sipi.unibas.ch') or (jwt.aud ~= 'knora.org') or (jwt.user ~= config.adminuser) then
-        server.sendStatus(401)
-        server.sendHeader('WWW-Authenticate', 'Basic realm="Sipi"')
-        return -1
-     end
-  elseif auth.status == 'NOAUTH' then
-     server.setBuffer()
-     server.sendStatus(401);
-     server.sendHeader('WWW-Authenticate', 'Basic realm="Sipi"')
-     return -1
-  else
-     server.status(401)
-     server.sendHeader('WWW-Authenticate', 'Basic realm="Sipi"')
-     return -1
-  end
-
-  ```
-
-
-- `success, errormsg = server.copyTmpfile()` :  
-shttp saves uploaded files in a temporary location (given by the config variable "tmpdir") and deletes it after the request has been served. This function is used to copy the file to another location where it can be used/retrieved by shttps/sipi. Returns true, nil on success or false, errormsg on failure.  
-- `server.log(message, loglevel)` :  
-Writes a message into the logfile. Loglevels are the ones supported by
-[syslog(3)](https://linux.die.net/man/3/syslog):
-    - server.loglevel.LOG_EMERG
-    - server.loglevel.LOG_ALERT
-    - server.loglevel.LOG_CRIT
-    - server.loglevel.LOG_ERR
-    - server.loglevel.LOG_WARNING
-    - server.loglevel.LOG_NOTICE
-    - server.loglevel.LOG_INFO
-    - server.loglevel.LOG_DEBUG
-
-Sipi provides the following predefined variables:
-- `server.has_openssl` : True if openssl is available
-- `server.secure` : True, if we are an a secure https connection
-- `server.host` : The hostname of the Sipi server that was used in the request.
-- `server.client_ip` : IP-Address of the client connecting to Sipi (IP4 or IP6).
-- `server.client_port`: Portnumber of client socket.
-- `server.uri` : The URL used to access Sipi (exclusive the hostname/dns).
-- `server.header` : Table with all HTTP header files. Please note that the names are all lowercase!
-- `server.cookies` : Table of cookies.
-- `server.get` : Table of GET parameters.
-- `server.post` : Table of POST parameter.
-- `server.uploads`: Àrray of upload params, for each file a table with:
-   - `fieldname` : Name of form-field.
-   - `origname` : Original file name.
-   - `tmpname` : Temporary path to uploaded file.
-   - `mimetype` : MIME-type of uploaded file as provided by the browser.
-   - `filesize` : Size of uploaded file as bytes.
-- `server.request` : Merge of GET and POST parameters
-
-
-### Installing Lua modules
-
-To install Lua modules that can be used in Lua scripts, use `local/bin/luarocks`. Please take care that the location where the modules get stored are in the lua package path: `local/bin/lurocks path`. The Lua paths will be used by the Lua interpreter when loading modules in a script with `require`, see: <http://leafo.net/guides/customizing-the-luarocks-tree.html>.
-
-For example, using `local/bin/luarocks install --local package` the package will be installed in `~/.luarocks/`. To include this path in the Lua's interpreter package search path, you can use an environment variable. Running `local/bin/luarocks path` outputs the code you can use to do so. Alternatively, you can build the package path at the beginning of a Lua file by setting `package.path` and `package.cpath` (see: <http://leafo.net/guides/customizing-the-luarocks-tree.html#the-install-locations/using-a-custom-directory/quick-guide/running-scripts-with-packages>).
-
-## Sqlite3
-
-Sipi supports sqlite3 databases. There is a simple Lua extension built into Sipi.
-Please note that the sqlite3 function may produce Lua errors. It is recommended
-to use pcall to encapsulate access to the sqlite3 database.
-
-### Opening a sqlite databases
-
-```
-db = sqlite('db/test.db', 'RW')
-```
-This creates a new opaque database object. The first parameter is the path to the database file.
-The second parameter may be 'RO' for read-only access, 'RW' for read-write access, or 'CRW'
-for read-write access. If the database file does not exist, it will be created using this option.
-
-In order to destroy the database object and free all resources, You can use
-```
-db = ~db
-```
-However, also the normal garbage collection of Lua will destroy the database object and
-free all resources.
-
-### Preparing a query
-
-```
-qry = db << 'SELECT * FROM image'
-```
-or, if you want to used a prepared query statment:
-```
-qry = db << 'INSERT INTO image (id, description) VALUES (?,?)'
-```
-`qry` will then be a query object containing a prepared query. If the query object
-is not needed anymore, it may be destroyed by
-```
-qry = ~qry
-```
-qry objects should be destroyed explicitely if not needed any longer.
-
-### Executing a query
-```
-row = qry()
-while (row) do
-    print(row[0], ' -> ', row[1])
-    row = qry()
-end
-```
-or, in order to use a prepared statment:
-```
-qry('SGV_1960_00315', 'This is an image of a steam engine...')
-```
-The second way is used for prepared queries that contain parameters.
-
-## Starting Sipi from the GNU Debugger GDB
-
-From the Sipi root dir, start sipi like this:
-
-```bash
-gdb build/sipi
-
-(gdb) run -c config/sipi.config.lua
-
->>>>>>> e3b31ce6
 ```
 
 You will then find the manual under `manual/_build/html`.
