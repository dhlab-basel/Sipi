[![Build Status](https://travis-ci.org/dhlab-basel/Sipi.svg?branch=develop)](https://travis-ci.org/dhlab-basel/Sipi)

# Overview #

SIPI (Simple Image Presentation Interface) is a IIIFv2 image server written in C++ that uses several open source libraries for metadata handling. It runs on Unix, Linux (Ubuntu, CentOS) and unix-like systems, including OS X 10.11 El Capitan). Compiling it for windows might be possible, but it is up to you - good luck!

SIPI is developed by the [Digital Humanities Lab](http://www.dhlab.unibas.ch) at the [University of Basel](https://www.unibas.ch/en.html).

SIPI is [free software](http://www.gnu.org/philosophy/free-sw.en.html), released under the [GNU Affero General Public License](http://www.gnu.org/licenses/agpl-3.0.en.html).
SIPI uses the kakadu-library for JPEG2000 support. Kakadu ( http://kakadusoftware.com/ ) is a commercial high-performance library which implements the full JPEG2000 stack. Kakadu must be licensed and downloaded separately by the user. We do not provide the Kakadu library.
The current version of SIPI requires version "v7_8-01382N" of kakadu. The zip-File must be copied into the "vendor" subdirectory with the name "v7_8-01382N.zip".

SIPI uses the Adobe ICC Color profiles which are automatically downloaded by the cmake process into a file called "icc.zip". The
user is responsible for reading and agreeing with the license conditions of Adobe as written in the provided file "Color Profile EULA.pdf"!

The build process relies on cmake.

## Prerequisites ##

### Secure HTTP (https) ###

SIPI supports secure connections (SSL). However, OpenSLL must be installed on the computer. On Linux,
you just have to install the openssl RPMs (including the development version), on OS X use brew.

** The OpenSSL libraries and includes are _not_ downloaded by cmake! **

Cmake checks if OpenSSL is installed and compiles the support for it automatically.
In order to use SIPI with secure connections, You need to install a certificate (see the config file
example "config/sipi.config.lua" for instructions.

### General
- a working c++11 compiler (gcc >= v5.3 or clang)
- cmake > 2.8.0 (for Mac, see below)
- java openjdk devel (set environment variable `JAVA_HOME`)
- internet connection. During the make process a large amount of open source packages are automatically downloaded. These are:
   - xz-5.2.1
   - libjpeg-v9a
   - jbigkit-2.1
   - tiff-4.0.6
   - expat-2.1.0
   - lcms2-2.7
   - exiv2-0.25
   - libpng16
   - log4cpp-1.1.2rc1
   - Adobe ICC Color profile <http://www.adobe.com/support/downloads/iccprofiles/iccprofiles_mac.html>

In the root directory, two additional directories must be created: `build` and `cache`.

### Mac
- xcode command line tools: `xcode-select --install`
- install brew (apt-get like package manager for Mac): <http://brew.sh>
- install cmake: `brew install cmake`
- install doxygen: `brew install doxygen`

#### CLion
If you are using the [CLion](https://www.jetbrains.com/clion/) IDE, put `-j 1` in Preferences ->
Build, Execution, Deployment -> CMake -> Build options, to prevent CMake from building with multiple processes.
Also, note that code inspection in the CLion editor may not work until it has run CMake.

### CentOS
- `yum install package gcc-c++`
- `yum install package readline-devel`
- `yum install package zlib-devel`
- `yum install package doxygen`
- `yum install package unzip`
- `yum install package patch`

### Ubuntu
- `sudo apt-get install libreadline-dev`
- `sudo apt-get install log4cpp`
- `gcc >= v5.3` (see below)

#### Code::Blocks
If you are using the [Code::Blocks](http://www.codeblocks.org/) IDE, you can build a cdb project:

```bash
cd build
cmake .. -G "CodeBlocks - Unix Makefiles"
```

#### Install GCC 5.3 and make it the default compiler:

 The assumed current version of gcc is 4.8. Please adapt the version information for the code below if your current gcc version is different.

```bash
sudo add-apt-repository ppa:ubuntu-toolchain-r/test
sudo apt-get update
sudo apt-get install gcc-5 g++-5
sudo update-alternatives --install /usr/bin/gcc gcc /usr/bin/gcc-4.8 10
sudo update-alternatives --install /usr/bin/gcc gcc /usr/bin/gcc-5 20
sudo update-alternatives --install /usr/bin/g++ g++ /usr/bin/g++-4.8 10
sudo update-alternatives --install /usr/bin/g++ g++ /usr/bin/g++-5 20
sudo update-alternatives --install /usr/bin/cc cc /usr/bin/gcc 30
sudo update-alternatives --set cc /usr/bin/gcc
sudo update-alternatives --install /usr/bin/c++ c++ /usr/bin/g++ 30
sudo update-alternatives --set c++ /usr/bin/g++
```

Then run `gcc -v` which should say `gcc version 5.3.0`

## Running cmake and make

```bash
cd build
cmake ..
make
```

## Running SIPI-Server

Adapt the config file `sipi.config.lua` (port number and root dir for images `imgroot`).
For more information, please have a look at the comments in the config file.

If you intend to use Sipi with Knora, use `sipi.knora-config.lua` (in that case, make sure that you install the required packages for lua, see below).

Add the directory `cache` in the main directory.

In the main directory, call:

```bash
build/sipi -config config/sipi.config.lua
```

All operations are written to the log file `sipi.log.file`.

## Serving an Image

### Accessing an Image

After SIPI-Server has been started, images can be requested as follows: `http://host:portnumber/prefix/filename.ext/full/full/0/default.jpg`

The given prefix must exist as a folder in the SIPI `imgroot` (defined in the config file) when `prefix_as_path` is set to `true`.

If SIPI is running under port 1024, `prefix_as_path` is set to `true`,  and the requested image `tmp_6931722432531834801.jpx` exists in `imgroot/images`, the URL looks as follows:

`http://localhost:1024/images/tmp_6931722432531834801.jpx/full/full/0/default.jpg`

The URI complies with this pattern: `{scheme}://{server}{/prefix}/{identifier}/{region}/{size}/{rotation}/{quality}.{format}`

The IIIF URI syntax is specified here: <http://iiif.io/api/image/2.0/#uri-syntax>

### Making Use of the Preflight Function

In the config file, `initscript` contains the path of a Lua-file that defines a function called `pre_flight`. The function takes three parameter `prefix`, `identifier` and, `cookie` and is called whenever an image is requested from the server.

The `pre_flight` function is expected to return one of these three values (please note that a Lua function's return value may consist of more than one element: <http://www.lua.org/pil/5.1.html>):
- `return 'allow', filepath`: grant full permissions to access the file identified by `filepath`
- `return 'restrict:size=' .. "config.thumb_size", filepath` or `return restrict:watermark=<path-to-watermark>, filepath`: grant restricted access to the file identified by `filepath`, either by reducing the dimensions (here: default thumbnail dimensions) or by rendering the image with a given watermark
- `return 'deny'`: deny access to requested file

In the `pre_flight` function, permission checking can be implemented. In the case of using Sipi with Knora, the `pre_flight` function asks Knora about the user's permissions on the image (`sipi.init-knora.lua`). The scripts `Knora_login.lua` and `Knora_logout.lua` handle the setting and unsetting of a cookie containing the Knora session id.

## Converting an Image

To convert an image to a specified format, an HTTP request can be sent to a convert route as defined in the sipi config file (see `config/sipi.knora-config.lua`).

For use with Knora, you find test scripts and test images in the folder `test-server`.

## Create Documentation

Documentation is created using `doxygen`. First, adapt `Doxyfile.in`:

- OUTPUT_DIRECTORY = path_to_sipi/doc
- INPUT = path_to_sipi path_to_sipi/shttps

Then run doxygen in the sipi main directory: `doxygen Doxygen.in`. You will the find the documentation in the specified output directory. To create a pdf, go to directory `doc/latex` and run `make`. This will create a file called `refman.pdf`.

## Using Lua scripts

Within Sipi, Lua is used to write custom routes. Sipi provides the Lua-interpreter and pack manager `luarocks` as executables. **Sipi does not use your system's Lua interpreter or package manager.**

### SIPI functions within Lua

Sipi provides the following functions`and preset variables:

- `server.setBuffer([bufsize][,incsize])` : Activates the the connection buffer. Optionally the buffer size and increment size can be given.
- `server.fs.ftype("path")` : Checks the filetype of a given filepath. Returns either "FILE", "DIRECTORY", "CHARDEV", "BLOCKDEV", "LINK", "SOCKET" or "UNKNOWN"
- `server.fs.is_readable(filepath)` : Checks if a file is readable. Returns boolean.
- `server.fs.is_writeable(filepath)` : Checks if a file is writeable. Returns boolean.
- `server.fs.is_executable(filepath)` : Checks if a file is executable. Returns boolean.
- `server.fs.exists(filepath)` : Checks if a file exists. Returns boolean.
- `server.fs.unlink(filename)` : Deletes a file from the file system. The file must exist and the user must have write access.
- `server.fs.mkdir(dirname, tonumber('0755', 8)` : Creates a new directory with given permissions.
- `server.fs.mkdir(dirname)` : Creates a new directory.
- `curdir = server.fs.getcwd()` : Gets the current working directory.
- `oldir = server.fs.chdir(newdir)` : Change working directory.
- `uuid = server.uuid()` : Generates a random version 4 uuid string.
- `uuid62 = server.uuid62()` : Generates a base62-uuid string.
- `uuid62 = server.uuid_to_base62(uuid)` : Converts a uuid-string to a base62 uuid.
- `uuid = server.base62_to_uuid(uuid62)` : Converts a base62-uuid to a "normal" uuid.
- `server.print("string"|var1 [,"string|var]...)` : Prints variables and/or strings to the HTTP connection
- `result = server.http(method, "http://server.domain[:port]/path/file" [, header] [, timeout])`: Get's data from a http server. Parameters:
   - `method` : "GET" (only method allowed so far
   - `url` : complete url including optional port, but no authorization yet
   - `header` : optional table with HTTP-header key-value pairs
   - `timeout`: option number of milliseconds until the connect timeouts. The result is a table:
   ```lua
   result = {
      success = true | false
<<<<<<< HEAD
=======
      status_code = value -- HTTP status code returned
>>>>>>> a7cbcaf8
      erromsg = "error description" -- only if success is false
      header = {
        name = value [, name = value, ...]
      },
<<<<<<< HEAD
=======
      certificate = { -- only, if HTTPS connection
        subject = value,
        issuer = value
      },
>>>>>>> a7cbcaf8
      body = data,
      duration = milliseconds
   }
   ```
   An example of usage:
   ```lua
   result = server.http("GET", "http://www.salsah.org/api/resources/1", 100)
   
   if (result.success) then
       server.print("<table>")
       server.print("<tr><th>Field</th><th>Value</th></tr>")
       for k,v in pairs(server.header) do
           server.print("<tr><td>", k, "</td><td>", v, "</td></tr>")
       end
       server.print("</table><hr/>")
   
       server.print("Duration: ", result.duration, " ms<br/><hr/>")
       server.print("Body:<br/>", result.body)
   else
      server.print("ERROR: ", result.errmsg)
   end
   ```
- `jsonstr = server.table_to_json(table)` : Convert a table to a JSON string.
- `table = server.json_to_table(jsonstr)` : Convert a JSON string to a (nested) Lua table.
- `server.sendHeader(key, value)` : Adds a new HTTP header field.
<<<<<<< HEAD
- `server.copyTmpfile()` : shttp saves uploaded files in a temporary location (given by the config variable "tmpdir") and deletes it after the request has been served. This function is used to copy the file to another location where it can be used/retrieved by shttps/sipi.
=======
- `server.requireAuth()` : Gets Basic HTTP authentification data. The result is a table:
  ```lua`
  {
    status = "BASIC" | "BEARER" | "NOAUTH" | "ERROR", -- NOAUTH means no authorization header
    username = string, -- only if status = "BASIC"
    password = string, -- only if status = "BASIC"
    token = string, -- only if status = "BEARER"
    message = string -- only if status = "ERROR"
  }
  ```
  Usage is as follows (example):
  ```lua
  auth = server.requireAuth()
  
  if auth.status == 'BASIC' then
     --
     -- everything OK, let's create the token for further calls and ad it to a cookie
     --
     if auth.username == config.adminuser and auth.password == config.password then
        tokendata = {
           iss = "sipi.unibas.ch",
           aud = "knora.org",
           user = auth.username
        }
        token = server.generate_jwt(tokendata)
        server.sendCookie('sipi', token, {path = '/', expires = 3600})
     else
        server.sendStatus(401)
        server.sendHeader('WWW-Authenticate', 'Basic realm="SIPI"')
        server.print("Wrong credentials!")
        return -1
     end
  elseif auth.status == 'BEARER' then
     jwt = server.decode_jwt(auth.token)
     if (jwt.iss ~= 'sipi.unibas.ch') or (jwt.aud ~= 'knora.org') or (jwt.user ~= config.adminuser) then
        server.sendStatus(401)
        server.sendHeader('WWW-Authenticate', 'Basic realm="SIPI"')
        return -1
     end
  elseif auth.status == 'NOAUTH' then
     server.setBuffer()
     server.sendStatus(401);
     server.sendHeader('WWW-Authenticate', 'Basic realm="SIPI"')
     return -1
  else
     server.status(401)
     server.sendHeader('WWW-Authenticate', 'Basic realm="SIPI"')
     return -1
  end

  ```
- `server.copyTmpfile()` : shttp saves uploaded files in a temporary location (given by the config variable "tmpdir") and deletes it after the request has been served. This function is used to copy the file to another location where it can be used/retrieved by shttps/sipi.
- `server.has_openssl` : True if openssl is available
- `server.secure` : True, if we are an a secure https connection
>>>>>>> a7cbcaf8
- `server.host` : The hostname of the SIPI server that was used in the request.
- `server.client_ip` : IP-Address of the client connecting to SIPI (IP4 or IP6).
- `server.client_port`: Portnumber of client socket.
- `server.uri` : The URL used to access SIPI (exclusive the hostname/dns).
<<<<<<< HEAD
=======
- `server.header` : Table with all HTTP header files. Please note that the names are all lowercase!
- `server.cookies` : Table of cookies.
>>>>>>> a7cbcaf8
- `server.get` : Table of GET parameters.
- `server.post` : Table of POST parameter.
- `server.uploads`: Àrray of upload params, for each file a table with:
   - `fieldname` : Name of form-field.
   - `origname` : Original file name.
   - `tmpname` : Temporary path to uploaded file.
   - `mimetype` : MIME-type of uploaded file as provided by the browser.
   - `filesize` : Size of uploaded file as bytes.
- `server.request` : Merge of GET and POST parameters


### Installing Lua modules

To install Lua modules that can be used in Lua scripts, use `local/bin/luarocks`. Please take care that the location where the modules get stored are in the lua package path: `local/bin/lurocks path`. The Lua paths will be used by the Lua interpreter when loading modules in a script with `require`, see: <http://leafo.net/guides/customizing-the-luarocks-tree.html>.

For example, using `local/bin/luarocks install --local package` the package will be installed in `~/.luarocks/`. To include this path in the Lua's interpreter package search path, you can use an environment variable. Running `local/bin/luarocks path` outputs the code you can use to do so. Alternatively, you can build the package path at the beginning of a Lua file by setting `package.path` and `package.cpath` (see: <http://leafo.net/guides/customizing-the-luarocks-tree.html#the-install-locations/using-a-custom-directory/quick-guide/running-scripts-with-packages>).

## Starting Sipi from the GNU Debugger GDB

From the Sipi root dir, start sipi like this:

```bash
gdb build/sipi

(gdb) run -config config/sipi.config.lua

```

## Commit Message Schema

When writing commit messages, we stick to this schema:

```
type (scope): subject
body
```

Types:

- feature (new feature for the user)
- fix (bug fix for the user)
- docs (changes to the documentation)
- style (formatting, etc; no production code change)
- refactor (refactoring production code, eg. renaming a variable)
- test (adding missing tests, refactoring tests; no production code change)
- build (changes to sbt tasks, CI tasks, deployment tasks, etc.; no production code changes)
- enhancement (residual category)

Example:

```
feature (resources route): add route for resource creation
- add path for multipart request
- adapt handling of resources responder

```<|MERGE_RESOLUTION|>--- conflicted
+++ resolved
@@ -197,21 +197,15 @@
    ```lua
    result = {
       success = true | false
-<<<<<<< HEAD
-=======
       status_code = value -- HTTP status code returned
->>>>>>> a7cbcaf8
       erromsg = "error description" -- only if success is false
       header = {
         name = value [, name = value, ...]
       },
-<<<<<<< HEAD
-=======
       certificate = { -- only, if HTTPS connection
         subject = value,
         issuer = value
       },
->>>>>>> a7cbcaf8
       body = data,
       duration = milliseconds
    }
@@ -237,9 +231,6 @@
 - `jsonstr = server.table_to_json(table)` : Convert a table to a JSON string.
 - `table = server.json_to_table(jsonstr)` : Convert a JSON string to a (nested) Lua table.
 - `server.sendHeader(key, value)` : Adds a new HTTP header field.
-<<<<<<< HEAD
-- `server.copyTmpfile()` : shttp saves uploaded files in a temporary location (given by the config variable "tmpdir") and deletes it after the request has been served. This function is used to copy the file to another location where it can be used/retrieved by shttps/sipi.
-=======
 - `server.requireAuth()` : Gets Basic HTTP authentification data. The result is a table:
   ```lua`
   {
@@ -294,16 +285,12 @@
 - `server.copyTmpfile()` : shttp saves uploaded files in a temporary location (given by the config variable "tmpdir") and deletes it after the request has been served. This function is used to copy the file to another location where it can be used/retrieved by shttps/sipi.
 - `server.has_openssl` : True if openssl is available
 - `server.secure` : True, if we are an a secure https connection
->>>>>>> a7cbcaf8
 - `server.host` : The hostname of the SIPI server that was used in the request.
 - `server.client_ip` : IP-Address of the client connecting to SIPI (IP4 or IP6).
 - `server.client_port`: Portnumber of client socket.
 - `server.uri` : The URL used to access SIPI (exclusive the hostname/dns).
-<<<<<<< HEAD
-=======
 - `server.header` : Table with all HTTP header files. Please note that the names are all lowercase!
 - `server.cookies` : Table of cookies.
->>>>>>> a7cbcaf8
 - `server.get` : Table of GET parameters.
 - `server.post` : Table of POST parameter.
 - `server.uploads`: Àrray of upload params, for each file a table with:
