cmake_minimum_required(VERSION 2.8.10)
project(libpng_builder C CXX)
include(ExternalProject)

#
# get png
#
ExternalProject_Add(
        project_png
        INSTALL_DIR ${COMMON_LOCAL}
<<<<<<< HEAD
        URL https://sourceforge.net/projects/libpng/files/libpng16/1.6.34/libpng-1.6.34.tar.gz/download
=======
        URL https://sourceforge.net/projects/libpng/files/libpng16/older-releases/1.6.31/libpng-1.6.31.tar.gz/download
>>>>>>> 5ca96f20
        DOWNLOAD_NAME libpng-latest.tar.gz
        #URL https://sourceforge.net/projects/libpng/files/latest/download?source=files
        SOURCE_DIR ${COMMON_SRCS}/libpng-latest
        CMAKE_ARGS -DPNG_SHARED:BOOL=OFF -DCMAKE_INSTALL_PREFIX=${COMMON_LOCAL} -DCMAKE_INSTALL_LIBDIR=${CONFIGURE_LIBDIR}
)
ExternalProject_Get_Property(project_png install_dir)
if(MAKE_SHARED_SIPI)
    add_library(png SHARED IMPORTED GLOBAL)
    set_property(TARGET png PROPERTY IMPORTED_LOCATION ${CONFIGURE_LIBDIR}/libpng${CMAKE_SHARED_LIBRARY_SUFFIX})
else()
    add_library(png STATIC IMPORTED GLOBAL)
    set_property(TARGET png PROPERTY IMPORTED_LOCATION ${CONFIGURE_LIBDIR}/libpng${CMAKE_STATIC_LIBRARY_SUFFIX})
endif()
add_dependencies(png project_png)<|MERGE_RESOLUTION|>--- conflicted
+++ resolved
@@ -8,11 +8,7 @@
 ExternalProject_Add(
         project_png
         INSTALL_DIR ${COMMON_LOCAL}
-<<<<<<< HEAD
-        URL https://sourceforge.net/projects/libpng/files/libpng16/1.6.34/libpng-1.6.34.tar.gz/download
-=======
         URL https://sourceforge.net/projects/libpng/files/libpng16/older-releases/1.6.31/libpng-1.6.31.tar.gz/download
->>>>>>> 5ca96f20
         DOWNLOAD_NAME libpng-latest.tar.gz
         #URL https://sourceforge.net/projects/libpng/files/latest/download?source=files
         SOURCE_DIR ${COMMON_SRCS}/libpng-latest
