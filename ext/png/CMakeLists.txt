--- conflicted
+++ resolved
@@ -5,13 +5,6 @@
 #
 # get png
 #
-<<<<<<< HEAD
-ExternalProject_Add(project_png
-    INSTALL_DIR ${COMMON_LOCAL}
-    URL http://sourceforge.net/projects/libpng/files/libpng16/older-releases/1.6.21/libpng-1.6.21.tar.gz/download
-    SOURCE_DIR ${COMMON_LIB}/libpng-1.6.21
-    CMAKE_ARGS -DCMAKE_INSTALL_PREFIX=${COMMON_LOCAL}
-=======
 ExternalProject_Add(
         project_png
         INSTALL_DIR ${COMMON_LOCAL}
@@ -20,7 +13,6 @@
         #URL https://sourceforge.net/projects/libpng/files/latest/download?source=files
         SOURCE_DIR ${COMMON_SRCS}/libpng-latest
         CMAKE_ARGS -DPNG_SHARED:BOOL=OFF -DCMAKE_INSTALL_PREFIX=${COMMON_LOCAL} -DCMAKE_INSTALL_LIBDIR=${CONFIGURE_LIBDIR}
->>>>>>> 4da1d5aa
 )
 ExternalProject_Get_Property(project_png install_dir)
 if(MAKE_SHARED_SIPI)
