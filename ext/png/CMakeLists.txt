--- conflicted
+++ resolved
@@ -8,12 +8,8 @@
 ExternalProject_Add(
         project_png
         INSTALL_DIR ${COMMON_LOCAL}
-<<<<<<< HEAD
-        URL https://sourceforge.net/projects/libpng/files/libpng16/1.6.34/libpng-1.6.34.tar.gz/download
-=======
         URL https://dl.bintray.com/dhlab-basel/thirdparty/libpng-1.6.34.tar.gz
         URL_HASH SHA256=574623a4901a9969080ab4a2df9437026c8a87150dfd5c235e28c94b212964a7
->>>>>>> 8aed2310
         DOWNLOAD_NAME libpng-latest.tar.gz
         #URL https://sourceforge.net/projects/libpng/files/latest/download?source=files
         SOURCE_DIR ${COMMON_SRCS}/libpng-latest
