/*
 * Copyright © 2016 Lukas Rosenthaler, Andrea Bianco, Benjamin Geer,
 * Ivan Subotic, Tobias Schweizer, André Kilchenmann, and André Fatton.
 * This file is part of Sipi.
 * Sipi is free software: you can redistribute it and/or modify
 * it under the terms of the GNU Affero General Public License as published
 * by the Free Software Foundation, either version 3 of the License, or
 * (at your option) any later version.
 * Sipi is distributed in the hope that it will be useful,
 * but WITHOUT ANY WARRANTY; without even the implied warranty of
 * MERCHANTABILITY or FITNESS FOR A PARTICULAR PURPOSE.
 * Additional permission under GNU AGPL version 3 section 7:
 * If you modify this Program, or any covered work, by linking or combining
 * it with Kakadu (or a modified version of that library) or Adobe ICC Color
 * Profiles (or a modified version of that library) or both, containing parts
 * covered by the terms of the Kakadu Software Licence or Adobe Software Licence,
 * or both, the licensors of this Program grant you additional permission
 * to convey the resulting work.
 * See the GNU Affero General Public License for more details.
 * You should have received a copy of the GNU Affero General Public
 * License along with Sipi.  If not, see <http://www.gnu.org/licenses/>.
 *//*!
 * \file Connection.cpp
 */
#include <algorithm>
#include <functional>
#include <cctype>
#include <iostream>
#include <fstream>
#include <sstream>
#include <string>
#include <cstring>      // Needed for memset
#include <utility>

#include <sys/types.h>
#include <sys/select.h>
#include <sys/stat.h>
#include <netinet/in.h>
#include <arpa/inet.h> //inet_addr
#include <unistd.h>    //write
#include <stdio.h>
#include <stdlib.h>
#include <fcntl.h>
#include <signal.h>
#include <pthread.h>
#include <pwd.h>

//
// openssl includes
//#include "openssl/applink.c"


#include "Global.h"
#include "SockStream.h"
#include "Server.h"
#include "LuaServer.h"
#include "GetMimetype.h"

static const char __file__[] = __FILE__;

static std::mutex threadlock;

static std::mutex debugio;

using namespace std;

namespace shttps {

    const char loggername[] = "shttps-logger"; // see Global.h !!

    typedef struct {
        int sock;
<<<<<<< HEAD
=======
#ifdef SHTTPS_ENABLE_SSL
        SSL *cSSL;
#endif
>>>>>>> a7cbcaf8
        string peer_ip;
        int peer_port;
        Server *serv;
    } TData;
    //=========================================================================


    static void default_handler(Connection &conn, LuaServer &lua, void *user_data, void *hd)
    {
        conn.status(Connection::NOT_FOUND);
        conn.header("Content-Type", "text/text");
        conn.setBuffer();
        try {
            conn << "No handler available" << Connection::flush_data;
        }
        catch (int i) {
            return;
        }
        auto logger = spdlog::get(loggername);
        logger->warn("No handler available! Host: ") << conn.host() << " Uri: " << conn.uri();
        return;
    }
    //=========================================================================


    void ScriptHandler(shttps::Connection &conn, LuaServer &lua, void *user_data, void *hd)
    {
        std::vector<std::string> headers = conn.header();
        std::string uri = conn.uri();

        auto logger = spdlog::get(loggername);

        string script = *((string *) hd);

        if (access(script.c_str(), R_OK) != 0) { // test, if file exists
            conn.status(Connection::NOT_FOUND);
            conn.header("Content-Type", "text/text; charset=utf-8");
            conn << "File not found\n";
            conn.flush();
            logger->error("ScriptHandler: \"") << script << "\" not readable!";
            return;
        }

        size_t extpos = script.find_last_of('.');
        std::string extension;
        if (extpos != std::string::npos) {
            extension = script.substr(extpos + 1);
        }

        try {
            if (extension == "lua") { // pure lua
                ifstream inf;
                inf.open(script);//open the input file

                stringstream sstr;
                sstr << inf.rdbuf();//read the file
                string luacode = sstr.str();//str holds the content of the file

                try {
                    if (lua.executeChunk(luacode) != 1) {
                        conn.flush();
                        return;
                    }
                }
                catch (Error &err) {
                    try {
						conn.setBuffer();
                        conn.status(Connection::INTERNAL_SERVER_ERROR);
                        conn.header("Content-Type", "text/text; charset=utf-8");
                        conn << "Lua Error:\r\n==========\r\n" << err << "\r\n";
                        conn.flush();
                    }
                    catch(int i) {
                        return;
                    }
                    logger->error("ScriptHandler: error executing lua script") << err;
                    return;
                }
                conn.flush();
            }
            else if (extension == "elua") { // embedded lua <lua> .... </lua>
                conn.setBuffer();
                ifstream inf;
                inf.open(script);//open the input file

                stringstream sstr;
                sstr << inf.rdbuf();//read the file
                string eluacode = sstr.str(); // eluacode holds the content of the file

                size_t pos = 0;
                size_t end = 0; // end of last lua code (including </lua>)
                while ((pos = eluacode.find("<lua>", end)) != string::npos) {
                    string htmlcode = eluacode.substr(end, pos - end);
                    pos += 5;

                    if (!htmlcode.empty()) conn << htmlcode; // send html...

                    string luastr;
                    if ((end = eluacode.find("</lua>", pos)) != string::npos) { // we found end;
                        luastr = eluacode.substr(pos, end - pos);
                        end += 6;
                    }
                    else {
                        luastr = eluacode.substr(pos);
                    }

                    try {
                        if (lua.executeChunk(luastr) != 1) {
                            conn.flush();
                            return;
                        }
                    }
                    catch (Error &err) {
                        try {
                            conn.status(Connection::INTERNAL_SERVER_ERROR);
                            conn.header("Content-Type", "text/text; charset=utf-8");
                            conn << "Lua Error:\r\n==========\r\n" << err << "\r\n";
                            conn.flush();
                        }
                        catch (int i) {
                            return;
                        }
                        logger->error("ScriptHandler: error executing lua chunk! ") << err;
                        return;
                    }
                }
                string htmlcode = eluacode.substr(end);
                conn << htmlcode;
                conn.flush();
            }
            else {
                conn.status(Connection::INTERNAL_SERVER_ERROR);
                conn.header("Content-Type", "text/text; charset=utf-8");
                conn << "Script has no valid extension: '" << extension << "' !";
                conn.flush();
                logger->error("ScriptHandler: error executing script, unknown extension: '") << extension << "' !";
            }
        }
        catch (int i) {
            return; // we have an io error => just return, the thread will exit
        }
        catch (Error &err) {
            try {
                conn.status(Connection::INTERNAL_SERVER_ERROR);
                conn.header("Content-Type", "text/text; charset=utf-8");
                conn << err;
                conn.flush();
            }
            catch (int i) {
                return;
            }
            logger->error("FileHandler: internal error: ") << err;
            return;
        }
    }
    //=========================================================================


    void FileHandler(shttps::Connection &conn, LuaServer &lua, void *user_data, void *hd)
    {
        std::vector<std::string> headers = conn.header();
        std::string uri = conn.uri();

        auto logger = spdlog::get(loggername);

        string docroot;
        string route;
        if (hd == NULL) {
            docroot = ".";
            route = "/";
        }
        else {
            pair<string,string> tmp = *((pair<string,string> *)hd);
            docroot = *((string *) hd);
            route = tmp.first;
            docroot = tmp.second;
        }

        lua.add_servertableentry("docroot", docroot);
        if (uri.find(route) == 0) {
            uri = uri.substr(route.length());
            if (uri[0] != '/') uri = "/" + uri;
        }


        string infile = docroot + uri;

        if (access(infile.c_str(), R_OK) != 0) { // test, if file exists
            conn.status(Connection::NOT_FOUND);
            conn.header("Content-Type", "text/text; charset=utf-8");
            conn << "File not found\n";
            conn.flush();
            logger->error("FileHandler: \"") << infile << "\" not readable";
            return;
        }

        struct stat s;
        if (stat(infile.c_str(), &s) == 0) {
            if (!(s.st_mode & S_IFREG)) { // we have not a regular file, do nothing!
                return;
            }
        }
        else {
            return;
        }

        pair<string,string> mime = GetMimetype::getMimetype(infile);

        size_t extpos = uri.find_last_of('.');
        std::string extension;
        if (extpos != std::string::npos) {
            extension = uri.substr(extpos + 1);
        }
        try {
            size_t start_at = 0;
            size_t end_at = 0;
            if ((extension == "html") && (mime.first == "text/html")) {
                conn.header("Content-Type", "text/html; charset=utf-8");
                conn.sendFile(infile);
            }
            else if (extension == "js") {
                conn.header("Content-Type", "application/javascript; charset=utf-8");
                conn.sendFile(infile);
            }
            else if (extension == "css") {
                conn.header("Content-Type", "text/css; charset=utf-8");
                conn.sendFile(infile);
            }
            else if (extension == "lua") { // pure lua
                conn.setBuffer();
                ifstream inf;
                inf.open(infile);//open the input file

                stringstream sstr;
                sstr << inf.rdbuf();//read the file
                string luacode = sstr.str();//str holds the content of the file

                try {
                    if (lua.executeChunk(luacode) != 1) {
                        conn.flush();
                        return;
                    }
                }
                catch (Error &err) {
                    try {
                        conn.status(Connection::INTERNAL_SERVER_ERROR);
                        conn.header("Content-Type", "text/text; charset=utf-8");
                        conn << "Lua Error:\r\n==========\r\n" << err << "\r\n";
                        conn.flush();
                    }
                    catch(int i) {
                        return;
                    }
                    logger->error("FileHandler: error executing lua chunk: ") << err;
                    return;
                }
                conn.flush();
            }
            else if (extension == "elua") { // embedded lua <lua> .... </lua>
                conn.setBuffer();
                ifstream inf;
                inf.open(infile);//open the input file

                stringstream sstr;
                sstr << inf.rdbuf();//read the file
                string eluacode = sstr.str(); // eluacode holds the content of the file

                size_t pos = 0;
                size_t end = 0; // end of last lua code (including </lua>)
                while ((pos = eluacode.find("<lua>", end)) != string::npos) {
                    string htmlcode = eluacode.substr(end, pos - end);
                    pos += 5;

                    if (!htmlcode.empty()) conn << htmlcode; // send html...

                    string luastr;
                    if ((end = eluacode.find("</lua>", pos)) != string::npos) { // we found end;
                        luastr = eluacode.substr(pos, end - pos);
                        end += 6;
                    }
                    else {
                        luastr = eluacode.substr(pos);
                    }

                    try {
                        if (lua.executeChunk(luastr) != 1) {
                            conn.flush();
                            return;
                        }
                    }
                    catch (Error &err) {
                        try {
                            conn.status(Connection::INTERNAL_SERVER_ERROR);
                            conn.header("Content-Type", "text/text; charset=utf-8");
                            conn << "Lua Error:\r\n==========\r\n" << err << "\r\n";
                            conn.flush();
                        }
                        catch (int i) {
                            return;
                        }
                        logger->error("FileHandler: error executing lua chunk") << err;
                        return;
                    }
                }
                string htmlcode = eluacode.substr(end);
                conn << htmlcode;
                conn.flush();
            }
            else {
                conn.header("Content-Type", mime.first + "; " + mime.second);
                conn.sendFile(infile);
            }
        }
        catch (int i) {
            return; // we have an io error => just return, the thread will exit
        }
        catch (Error &err) {
            try {
                conn.status(Connection::INTERNAL_SERVER_ERROR);
                conn.header("Content-Type", "text/text; charset=utf-8");
                conn << err;
                conn.flush();
            }
            catch (int i) {
                return;
            }
            logger->error("FileHandler: internal error: ") << err;
            return;
        }
    }
    //=========================================================================

    Server::Server(int port_p, unsigned nthreads_p, const std::string userid_str, const std::string &logfile_p)
        : port(port_p), _nthreads(nthreads_p), _logfilename(logfile_p)
    {
        _ssl_port = -1;
        semname = "shttps";
        semname += to_string(port);
        _user_data = NULL;
        running = false;
        _keep_alive_timeout = 20;

        spdlog::set_async_mode(1048576);

        //
        // Her we check if we have to change to a different uid. This can only be done
        // if the server runs originally as root!
        //
        bool setuid_done = false;
        if (!userid_str.empty() && (getuid() == 0)) { // must be root to setuid() !!
            struct passwd pwd, *res;

            size_t buffer_len = sysconf(_SC_GETPW_R_SIZE_MAX) * sizeof(char);
            char *buffer = new char[buffer_len];
            getpwnam_r(userid_str.c_str(), &pwd, buffer, buffer_len, &res);
            if (res != NULL) {
                setuid(pwd.pw_uid);
                setgid(pwd.pw_gid);
                setuid_done = true;
            }
            else {
                cerr << "Couldn't setuid() to " << userid_str << "!" << endl;
                exit (-1);
            }
            delete [] buffer;
        }

        _logger = spdlog::rotating_logger_mt(loggername, _logfilename, 1048576 * 5, 3, true);
        spdlog::set_level(spdlog::level::debug);

        if (setuid_done) {
            _logger->info("Server will run as user ") << userid_str << " (" << getuid() << ")";
        }


#ifdef SHTTPS_ENABLE_SSL
        SSL_load_error_strings();
        SSL_library_init();
        OpenSSL_add_all_algorithms();
#endif

    }
    //=========================================================================

#ifdef SHTTPS_ENABLE_SSL
    void Server::jwt_secret(const string &jwt_secret_p) {
        _jwt_secret = jwt_secret_p;
        int l;
        if ((l = _jwt_secret.size()) < 32) {
            for (int i = 0; i < (32 - l); i++) {
            _jwt_secret.push_back('A' + i);
            }
        }
    }
    //=========================================================================
#endif




    RequestHandler Server::getHandler(Connection &conn, void **handler_data_p)
    {
        map<std::string,RequestHandler>::reverse_iterator item;

        size_t max_match_len = 0;
        string matching_path;
        RequestHandler matching_handler = NULL;

        for (item = handler[conn.method()].rbegin(); item != handler[conn.method()].rend(); ++item) {
            size_t len = conn.uri().length() < item->first.length() ? conn.uri().length() : item->first.length();
            if (item->first == conn.uri().substr(0, len)) {
                if (len > max_match_len) {
                    max_match_len = len;
                    matching_path = item->first;
                    matching_handler = item->second;
                }
            }
        }
        if (max_match_len > 0) {
            *handler_data_p = handler_data[conn.method()][matching_path];
            return matching_handler;
        }
        return default_handler;
    }
    //=============================================================================

    static void *process_request(void *arg)
    {
        signal(SIGPIPE, SIG_IGN);

        auto logger = spdlog::get(loggername);

        TData *tdata = (TData *) arg;
<<<<<<< HEAD
        tdata->serv->processRequest(tdata->sock, tdata->peer_ip, tdata->peer_port);
        tdata->serv->remove_thread(pthread_self());
        ::sem_post(tdata->serv->semaphore());
        free(tdata);
        return NULL;
    }
    //=========================================================================
=======
        SockStream *sockstream;
>>>>>>> a7cbcaf8

#ifdef SHTTPS_ENABLE_SSL
        if (tdata->cSSL != NULL) {
            sockstream = new SockStream(tdata->cSSL);
        }
        else {
            sockstream = new SockStream(tdata->sock);
        }
#else
        sockstream = new SockStream(tdata->sock);
#endif
        istream ins(sockstream);
        ostream os(sockstream);

        bool do_close;
#ifdef SHTTPS_ENABLE_SSL
        if (tdata->cSSL != NULL) {
            do_close = tdata->serv->processRequest(tdata->sock, &ins, &os, tdata->peer_ip, tdata->peer_port, true);
        }
        else {
            do_close = tdata->serv->processRequest(tdata->sock, &ins, &os, tdata->peer_ip, tdata->peer_port, false);
        }
#else
        do_close = tdata->serv->processRequest(tdata->sock, &ins, &os, tdata->peer_ip, tdata->peer_port, false);
#endif

        delete sockstream;

        if (do_close) {
#ifdef SHTTPS_ENABLE_SSL
            if (tdata->cSSL != NULL) {
                int sstat;
                while ((sstat = SSL_shutdown(tdata->cSSL)) == 0);
                if (stat < 0) {
                    logger->error("SSL socket error: shutdown of socket failed! Reason: ") << SSL_get_error(tdata->cSSL, sstat);
                }
                SSL_free(tdata->cSSL);
            }
#endif
            close(tdata->sock);
        }

        tdata->serv->remove_thread(pthread_self());
        ::sem_post(tdata->serv->semaphore());

        delete tdata;
        return NULL;
    }
    //=========================================================================

    static int prepare_socket(int port) {
        int sockfd;
        struct sockaddr_in serv_addr;

        sockfd = ::socket(AF_INET, SOCK_STREAM, 0);
        if (sockfd < 0) {
            perror("ERROR on socket");
            //_logger->error("Could not create socket: ") << strerror(errno);
            exit(1);
        }

        int optval = 1;
        if (::setsockopt(sockfd, SOL_SOCKET, SO_REUSEADDR, &optval, sizeof optval) < 0) {
            perror("ERROR on setsocketopt");
            //_logger->error("Could not set socket option: ") << strerror(errno);
            exit(1);
        }

        /* Initialize socket structure */
        bzero((char *) &serv_addr, sizeof(serv_addr));

        serv_addr.sin_family = AF_INET;
        serv_addr.sin_addr.s_addr = INADDR_ANY;
        serv_addr.sin_port = htons(port);

        /* Now bind the host address using bind() call.*/
        if (::bind(sockfd, (struct sockaddr *) &serv_addr, sizeof(serv_addr)) < 0) {
            perror("ERROR on binding");
            //_logger->error("Could not bind socket: ") << strerror(errno);
            exit(1);
        }

        if (::listen(sockfd, SOMAXCONN) < 0) {
            perror("ERROR on listen");
            //_logger->error("Could not listen on socket: ") << strerror(errno);
            exit (1);
        }
        return sockfd;
    }
    //=========================================================================

    void Server::run()
    {

        _logger->info("Starting shttps server... with ") << to_string(_nthreads) << " threads";

        //
        // now we are adding the lua routes
        //
        for (auto & route : _lua_routes) {
            route.script = _scriptdir + "/" + route.script;
            addRoute(route.method, route.route, ScriptHandler, &(route.script));
            _logger->info("Added route '") << route.route << "' with script '" << route.script << "'";
        }


        ::sem_unlink(semname.c_str()); // unlink to be sure that we start from scratch
        _semaphore = ::sem_open(semname.c_str(), O_CREAT, 0x755, _nthreads);

        _sockfd = prepare_socket(port);
        _logger->info("Server listening on port ") << to_string(port);
        if (_ssl_port > 0) {
            _ssl_sockfd = prepare_socket(_ssl_port);
            _logger->info("Server listening on SSL port ") << to_string(_ssl_port);
        }

        pipe(stoppipe); // ToDo: Errorcheck
        pthread_t thread_id;
        running = true;
        while(running) {
            int sock, maxfd;
            struct sockaddr_storage cli_addr;
            socklen_t cli_size = sizeof(cli_addr);

            fd_set readfds;
            FD_ZERO(&readfds);
            FD_SET(_sockfd, &readfds);
            FD_SET(stoppipe[0], &readfds);
            maxfd = (stoppipe[0] > _sockfd) ? stoppipe[0] : _sockfd;
            if (_ssl_port > 0) {
                FD_SET(_ssl_sockfd, &readfds);
                maxfd = (maxfd > _ssl_sockfd) ? maxfd : _ssl_sockfd;
            }
            if (select(maxfd + 1, &readfds, NULL, NULL, NULL) < 0) {
                _logger->debug("select failed (1)");
                break; // accept returned something strange – probably we want to shutdown the server
            }

            if (FD_ISSET(_sockfd, &readfds)) {
                sock = _sockfd;
            }
            else if (FD_ISSET(stoppipe[0], &readfds)) {
                sock = stoppipe[0];
            }
            else if ((_ssl_port > 0) && FD_ISSET(_ssl_sockfd, &readfds)) {
                sock = _ssl_sockfd;
            }
            else {
                _logger->debug("select failed (2)");
                break; // accept returned something strange – probably we want to shutdown the server
            }


            if (sock == stoppipe[0]) {
                char buf[2];
                read(stoppipe[0], buf, 1);
                running = false;
                break;
            }

            int newsockfs = ::accept(sock, (struct sockaddr *) &cli_addr, &cli_size);

            if (newsockfs <= 0) {
                _logger->debug("accept returned ") << to_string(newsockfs) << ". Shutdown?";
                break; // accept returned something strange – probably we want to shutdown the server
            }

            //
            // get peer address
            //
<<<<<<< HEAD
            struct sockaddr_storage peer_addr;
            socklen_t peer_addr_size = sizeof(struct sockaddr_storage);
            int res = getpeername(newsockfs, (struct sockaddr *) &peer_addr, &peer_addr_size);
            char client_ip[INET6_ADDRSTRLEN];
            int peer_port;

            if (peer_addr.ss_family == AF_INET) {
                struct sockaddr_in *s = (struct sockaddr_in *)&peer_addr;
                peer_port = ntohs(s->sin_port);
                inet_ntop(AF_INET, &s->sin_addr, client_ip, sizeof client_ip);
            } else if (peer_addr.ss_family == AF_INET6) { // AF_INET6
                struct sockaddr_in6 *s = (struct sockaddr_in6 *) &peer_addr;
                peer_port = ntohs(s->sin6_port);
                inet_ntop(AF_INET6, &s->sin6_addr, client_ip, sizeof client_ip);
            }

           _logger->info("Accepted connection from: ") << client_ip;

            TData *tmp = (TData *) malloc(sizeof(TData));
=======
            char client_ip[INET6_ADDRSTRLEN];
            int peer_port;


            if (cli_addr.ss_family == AF_INET) {
                struct sockaddr_in *s = (struct sockaddr_in *) &cli_addr;
                peer_port = ntohs(s->sin_port);
                inet_ntop(AF_INET, &s->sin_addr, client_ip, sizeof client_ip);
            } else if (cli_addr.ss_family == AF_INET6) { // AF_INET6
                struct sockaddr_in6 *s = (struct sockaddr_in6 *) &cli_addr;
                peer_port = ntohs(s->sin6_port);
                inet_ntop(AF_INET6, &s->sin6_addr, client_ip, sizeof client_ip);
            }
            _logger->info("Accepted connection from: ") << client_ip;

            TData *tmp = new TData;
>>>>>>> a7cbcaf8
            tmp->sock = newsockfs;
            tmp->peer_ip = client_ip;
            tmp->peer_port = peer_port;
            tmp->serv = this;

#ifdef SHTTPS_ENABLE_SSL
            SSL *cSSL = NULL;
            if (sock == _ssl_sockfd) {
                SSL_CTX *sslctx;
                try {
                    if ((sslctx = SSL_CTX_new(SSLv23_server_method())) == NULL) {
                        _logger->error("OpenSSL error: 'SSL_CTX_new()' failed!");
                        throw SSLError(__file__, __LINE__, "OpenSSL error: 'SSL_CTX_new()' failed!");
                    }
                    SSL_CTX_set_options(sslctx, SSL_OP_SINGLE_DH_USE);
                    if (SSL_CTX_use_certificate_file(sslctx, _ssl_certificate.c_str(), SSL_FILETYPE_PEM) != 1) {
                        string msg = "OpenSSL error: 'SSL_CTX_use_certificate_file(\"" + _ssl_certificate + "\")' failed!";
                        throw SSLError(__file__, __LINE__, msg);
                    }
                    if (SSL_CTX_use_PrivateKey_file(sslctx, _ssl_key.c_str(), SSL_FILETYPE_PEM) != 1) {
                        string msg = "OpenSSL error: 'SSL_CTX_use_PrivateKey_file(\"" + _ssl_certificate + "\")' failed!";
                        throw SSLError(__file__, __LINE__, msg);
                    }
                    if (!SSL_CTX_check_private_key(sslctx)) {
                        throw SSLError(__file__, __LINE__, "OpenSSL error: 'SSL_CTX_check_private_key()' failed!");
                    }
                    if ((cSSL = SSL_new(sslctx)) == NULL) {
                        throw SSLError(__file__, __LINE__, "OpenSSL error: 'SSL_new()' failed!");
                    }
                    if (SSL_set_fd(cSSL, newsockfs) != 1) {
                        throw SSLError(__file__, __LINE__, "OpenSSL error: 'SSL_set_fd()' failed!");
                    }

                    //Here is the SSL Accept portion.  Now all reads and writes must use SS
                    int suc;
                    if ((suc = SSL_accept(cSSL)) <= 0) {
                        throw SSLError(__file__, __LINE__, "OpenSSL error: 'SSL_accept()' failed!");
                    }
               }
                catch (SSLError &err) {
                    _logger->error(err.to_string());
                    int sstat;
                    while ((sstat = SSL_shutdown(cSSL)) == 0);
                    if (stat < 0) {
                        _logger->error("SSL socket error: shutdown of socket failed! Reason: ") << SSL_get_error(cSSL, sstat);
                    }
                    SSL_free(cSSL);
                    cSSL = NULL;
                }
            }
            tmp->cSSL = cSSL;
#endif

            ::sem_wait(_semaphore) ;
            if( pthread_create( &thread_id, NULL,  process_request, (void *) tmp) < 0) {
                perror("could not create thread");
                _logger->error("Could not create thread") << strerror(errno);
                exit (1);
            }
#ifdef SHTTPS_ENABLE_SSL
            if (tmp->cSSL != NULL) {
                add_thread(thread_id, newsockfs, cSSL);
            }
            else {
                add_thread(thread_id, newsockfs);
            }
#else
            add_thread(thread_id, newsockfs);
#endif
        }
        _logger->debug("Server shutting down!");

        //
        // now we make all threads to terminate by closing their sockets
        //
        int num_active_threads = thread_ids.size();
        pthread_t *ptid = new pthread_t[num_active_threads];
        GenericSockId *sid = new GenericSockId[num_active_threads];
        int i = 0;
        for(auto const &tid : thread_ids) {
            ptid[i] = tid.first;
            sid[i] = tid.second;
            i++;
        }
        for (int i = 0; i < num_active_threads; i++) {
            threadlock.lock();
#ifdef SHTTPS_ENABLE_SSL
            if (sid[i].ssl_sid != NULL) {
                int sstat;
                while ((sstat = SSL_shutdown(sid[i].ssl_sid)) == 0);
                if (stat < 0) {
                    _logger->error("SSL socket error: shutdown of socket failed! Reason: ") << SSL_get_error(sid[i].ssl_sid, sstat);
                }
                SSL_free(sid[i].ssl_sid);
                sid[i].ssl_sid = NULL;
            }
#endif
            close(sid[i].sid);

            //
            // we indicate to the thread that the socked has been closed (and it's not a timeout)
            // by setting the socked_id in the thread_ids-table to -1. This leads the thread
            // not to close it again. In case of a timeout the socket is being closed
            // by the thread.
            //
            thread_ids[ptid[i]].sid = -1;
            threadlock.unlock();
        }

        close(stoppipe[0]);
        close(stoppipe[1]);

        //
        // we have closed all sockets, now we can wait for the threads to terminate
        //
        for (int i = 0; i < num_active_threads; i++) {
            pthread_join(ptid[i], NULL);
        }

        delete [] ptid;
        delete [] sid;
    }
    //=========================================================================


    void Server::addRoute(Connection::HttpMethod method_p, const string &path_p, RequestHandler handler_p, void *handler_data_p)
    {
        handler[method_p][path_p] = handler_p;
        handler_data[method_p][path_p] = handler_data_p;
    }
    //=========================================================================


<<<<<<< HEAD
    void Server::processRequest(int sock, string &peer_ip, int peer_port)
=======
    bool Server::processRequest(int sock, istream *ins, ostream *os, string &peer_ip, int peer_port, bool secure)
>>>>>>> a7cbcaf8
    {
        int n;

        bool do_close = true;
        while (!ins->eof() && !os->eof()) {
            if (_tmpdir.empty()) {
                throw Error(__file__, __LINE__, "_tmpdir is empty");
            }
            try {
<<<<<<< HEAD
                if (_tmpdir.empty()) {
                    throw Error(__file__, __LINE__, "_tmpdir is empty");
=======
                Connection conn(this, ins, os, _tmpdir);

                conn.setupKeepAlive(sock, _keep_alive_timeout);
                conn.peer_ip(peer_ip);
                conn.peer_port(peer_port);
                conn.secure(secure);

                if (conn.resetConnection()) {
                    if (conn.keepAlive()) {
                        continue;
                    }
                    else {
                        break;
                    }
>>>>>>> a7cbcaf8
                }

                LuaServer luaserver(_initscript, true);
                luaserver.createGlobals(conn);
                for (auto &global_func : lua_globals) {
                    global_func.func(luaserver.lua(), conn, global_func.func_dataptr);
                }

                void *hd = NULL;
                try {
                    RequestHandler handler = getHandler(conn, &hd);
                    _logger->debug("Calling user-supplied handler");
                    handler(conn, luaserver, _user_data, hd);
                }
                catch (int i) {
                    _logger->error("Possibly socket closed by peer!");
                    break;
                }
<<<<<<< HEAD
                break;
            }

            conn.setupKeepAlive(sock, _keep_alive_timeout);
            conn.peer_ip(peer_ip);
            conn.peer_port(peer_port);

            if (conn.resetConnection()) {
                if (conn.keepAlive()) {
                    continue;
=======
                if (!conn.cleanupUploads()) {
                    _logger->error("Cleanup of uploaded files failed!");
>>>>>>> a7cbcaf8
                }

                if (!conn.keepAlive()) {
                    break;
                }
            }
            catch (int i) { // "error" is thrown, if the socket was closed from the main thread...
                _logger->debug("Socket connection: timeout or socket closed from main");
                if (thread_ids[pthread_self()].sid == -1) {
                    _logger->debug("Socket is closed – no not close anymore");
                    do_close = false;
                }
                break;
            }
            catch(Error &err) {
                try {
                    *os << "HTTP/1.1 500 INTERNAL_SERVER_ERROR\r\n";
                    *os << "Content-Type: text/plain\r\n";
                    stringstream ss;
                    ss << err;
                    *os << "Content-Length: " << ss.str().length() << "\r\n\r\n";
                    *os << ss.str();
                    _logger->error("Internal server error!");
                }
                catch (int i) {
                    _logger->error("Possibly socket closed by peer!");
                }
                break;
            }
        }

        return do_close;
    }
    //=========================================================================

    void Server::add_thread(pthread_t thread_id_p, int sock_id) {
        threadlock.lock();
        GenericSockId sid;
        sid.sid = sock_id;
#ifdef SHTTPS_ENABLE_SSL
        sid.ssl_sid = NULL;
#endif
        thread_ids[thread_id_p] = sid;
        threadlock.unlock();
    }
    //=========================================================================

#ifdef SHTTPS_ENABLE_SSL
    void Server::add_thread(pthread_t thread_id_p, int sock_id, SSL *cSSL) {
            threadlock.lock();
            GenericSockId sid = {sock_id, cSSL};
            thread_ids[thread_id_p] = sid;
            threadlock.unlock();
        }
#endif

    void Server::remove_thread(pthread_t thread_id_p) {
        threadlock.lock();
        thread_ids.erase(thread_id_p);
        threadlock.unlock();
    }
    //=========================================================================

    void Server::debugmsg(const std::string &msg) {
        debugio.lock();
        std::cerr << msg << std::endl;
        debugio.unlock();
    }
    //=========================================================================

}<|MERGE_RESOLUTION|>--- conflicted
+++ resolved
@@ -70,12 +70,9 @@
 
     typedef struct {
         int sock;
-<<<<<<< HEAD
-=======
 #ifdef SHTTPS_ENABLE_SSL
         SSL *cSSL;
 #endif
->>>>>>> a7cbcaf8
         string peer_ip;
         int peer_port;
         Server *serv;
@@ -509,17 +506,7 @@
         auto logger = spdlog::get(loggername);
 
         TData *tdata = (TData *) arg;
-<<<<<<< HEAD
-        tdata->serv->processRequest(tdata->sock, tdata->peer_ip, tdata->peer_port);
-        tdata->serv->remove_thread(pthread_self());
-        ::sem_post(tdata->serv->semaphore());
-        free(tdata);
-        return NULL;
-    }
-    //=========================================================================
-=======
         SockStream *sockstream;
->>>>>>> a7cbcaf8
 
 #ifdef SHTTPS_ENABLE_SSL
         if (tdata->cSSL != NULL) {
@@ -690,27 +677,6 @@
             //
             // get peer address
             //
-<<<<<<< HEAD
-            struct sockaddr_storage peer_addr;
-            socklen_t peer_addr_size = sizeof(struct sockaddr_storage);
-            int res = getpeername(newsockfs, (struct sockaddr *) &peer_addr, &peer_addr_size);
-            char client_ip[INET6_ADDRSTRLEN];
-            int peer_port;
-
-            if (peer_addr.ss_family == AF_INET) {
-                struct sockaddr_in *s = (struct sockaddr_in *)&peer_addr;
-                peer_port = ntohs(s->sin_port);
-                inet_ntop(AF_INET, &s->sin_addr, client_ip, sizeof client_ip);
-            } else if (peer_addr.ss_family == AF_INET6) { // AF_INET6
-                struct sockaddr_in6 *s = (struct sockaddr_in6 *) &peer_addr;
-                peer_port = ntohs(s->sin6_port);
-                inet_ntop(AF_INET6, &s->sin6_addr, client_ip, sizeof client_ip);
-            }
-
-           _logger->info("Accepted connection from: ") << client_ip;
-
-            TData *tmp = (TData *) malloc(sizeof(TData));
-=======
             char client_ip[INET6_ADDRSTRLEN];
             int peer_port;
 
@@ -727,7 +693,6 @@
             _logger->info("Accepted connection from: ") << client_ip;
 
             TData *tmp = new TData;
->>>>>>> a7cbcaf8
             tmp->sock = newsockfs;
             tmp->peer_ip = client_ip;
             tmp->peer_port = peer_port;
@@ -861,11 +826,7 @@
     //=========================================================================
 
 
-<<<<<<< HEAD
-    void Server::processRequest(int sock, string &peer_ip, int peer_port)
-=======
     bool Server::processRequest(int sock, istream *ins, ostream *os, string &peer_ip, int peer_port, bool secure)
->>>>>>> a7cbcaf8
     {
         int n;
 
@@ -875,10 +836,6 @@
                 throw Error(__file__, __LINE__, "_tmpdir is empty");
             }
             try {
-<<<<<<< HEAD
-                if (_tmpdir.empty()) {
-                    throw Error(__file__, __LINE__, "_tmpdir is empty");
-=======
                 Connection conn(this, ins, os, _tmpdir);
 
                 conn.setupKeepAlive(sock, _keep_alive_timeout);
@@ -893,7 +850,6 @@
                     else {
                         break;
                     }
->>>>>>> a7cbcaf8
                 }
 
                 LuaServer luaserver(_initscript, true);
@@ -912,21 +868,8 @@
                     _logger->error("Possibly socket closed by peer!");
                     break;
                 }
-<<<<<<< HEAD
-                break;
-            }
-
-            conn.setupKeepAlive(sock, _keep_alive_timeout);
-            conn.peer_ip(peer_ip);
-            conn.peer_port(peer_port);
-
-            if (conn.resetConnection()) {
-                if (conn.keepAlive()) {
-                    continue;
-=======
                 if (!conn.cleanupUploads()) {
                     _logger->error("Cleanup of uploaded files failed!");
->>>>>>> a7cbcaf8
                 }
 
                 if (!conn.keepAlive()) {
