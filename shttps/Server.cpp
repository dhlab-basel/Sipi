/*
 * Copyright © 2016 Lukas Rosenthaler, Andrea Bianco, Benjamin Geer,
 * Ivan Subotic, Tobias Schweizer, André Kilchenmann, and André Fatton.
 * This file is part of Sipi.
 * Sipi is free software: you can redistribute it and/or modify
 * it under the terms of the GNU Affero General Public License as published
 * by the Free Software Foundation, either version 3 of the License, or
 * (at your option) any later version.
 * Sipi is distributed in the hope that it will be useful,
 * but WITHOUT ANY WARRANTY; without even the implied warranty of
 * MERCHANTABILITY or FITNESS FOR A PARTICULAR PURPOSE.
 * Additional permission under GNU AGPL version 3 section 7:
 * If you modify this Program, or any covered work, by linking or combining
 * it with Kakadu (or a modified version of that library) or Adobe ICC Color
 * Profiles (or a modified version of that library) or both, containing parts
 * covered by the terms of the Kakadu Software Licence or Adobe Software Licence,
 * or both, the licensors of this Program grant you additional permission
 * to convey the resulting work.
 * See the GNU Affero General Public License for more details.
 * You should have received a copy of the GNU Affero General Public
 * License along with Sipi.  If not, see <http://www.gnu.org/licenses/>.
 *//*!
 * \file Connection.cpp
 */
#include <algorithm>
#include <functional>
#include <cctype>
#include <iostream>
#include <fstream>
#include <sstream>
#include <string>
#include <cstring>      // Needed for memset
#include <utility>

#include <sys/types.h>
#include <sys/select.h>
#include <signal.h>
#include <poll.h>
#include <sys/stat.h>
#include <netinet/in.h>
#include <arpa/inet.h> //inet_addr
#include <unistd.h>    //write
#include <stdio.h>
#include <stdlib.h>
#include <fcntl.h>
#include <pthread.h>
#include <pwd.h>
#include <syslog.h>
//
// openssl includes
//#include "openssl/applink.c"


#include "Global.h"
#include "SockStream.h"
#include "Server.h"
#include "LuaServer.h"
#include "GetMimetype.h"

static const char __file__[] = __FILE__;

static std::mutex threadlock; // mutex to protect map of active threads
static std::mutex idlelock; // mutex to protect vector of idle threads (keep alive condition)
static std::mutex debugio; // mutex to protect debugging messages from threads

static std::vector<pthread_t> idle_thread_ids;

// The signal caught by the sig_thread function, used only for debugging.
static int signal_result = 0;

namespace shttps {

    const char loggername[] = "Sipi"; // see Global.h !!

    typedef struct {
        int sock;
#ifdef SHTTPS_ENABLE_SSL
        SSL *cSSL;
#endif
        std::string peer_ip;
        int peer_port;
        int commpipe_read;
        Server *serv;
    } TData;
    //=========================================================================

    /*!
     * Starts a thread just to catch all signals sent to the server process.
     * If it receives SIGINT, tells the server to stop.
     */
    static void *sig_thread(void *arg) {
        Server *serverptr = (Server *) arg;
        sigset_t set;
        sigemptyset(&set);
        sigaddset(&set, SIGPIPE);
        sigaddset(&set, SIGINT);
        sigaddset(&set, SIGTERM);

        int s, sig;

        for (;;) {
            if ((s = sigwait(&set, &sig)) != 0) {
                signal_result = -1;
                return NULL;
            }

            signal_result = sig;

            // If we get SIGINT or SIGTERM, shut down the server.
            // Ignore any other signals.
            if (sig == SIGINT || sig == SIGTERM) {
                serverptr->stop();
                return NULL;
            }
<<<<<<< HEAD
=======
            /* we have to catch and ignore SIGPIPE !!
            else {
                signal_result = -1;
                return NULL;
            }
            */
>>>>>>> 95a9559c
        }
    }
   //=========================================================================


    static void default_handler(Connection &conn, LuaServer &lua, void *user_data, void *hd)
    {
        conn.status(Connection::NOT_FOUND);
        conn.header("Content-Type", "text/text");
        conn.setBuffer();
        try {
            conn << "No handler available" << Connection::flush_data;
        }
        catch (int i) {
            return;
        }
        syslog(LOG_WARNING, "No handler available! Host: %s Uri: %s", conn.host().c_str(), conn.uri().c_str());

        return;
    }
    //=========================================================================


    void ScriptHandler(shttps::Connection &conn, LuaServer &lua, void *user_data, void *hd)
    {
        std::vector<std::string> headers = conn.header();
        std::string uri = conn.uri();

        std::string script = *((std::string *) hd);

        if (access(script.c_str(), R_OK) != 0) { // test, if file exists
            conn.status(Connection::NOT_FOUND);
            conn.header("Content-Type", "text/text; charset=utf-8");
            conn << "File not found\n";
            conn.flush();
            syslog(LOG_ERR, "ScriptHandler: %s not readable!", script.c_str());
            return;
        }

        size_t extpos = script.find_last_of('.');
        std::string extension;
        if (extpos != std::string::npos) {
            extension = script.substr(extpos + 1);
        }

        try {
            if (extension == "lua") { // pure lua
                std::ifstream inf;
                inf.open(script); //open the input file

                std::stringstream sstr;
                sstr << inf.rdbuf(); //read the file
                std::string luacode = sstr.str();//str holds the content of the file

                try {
                    if (lua.executeChunk(luacode) < 0) {
                        conn.flush();
                        return;
                    }
                }
                catch (Error &err) {
                    try {
						conn.setBuffer();
                        conn.status(Connection::INTERNAL_SERVER_ERROR);
                        conn.header("Content-Type", "text/text; charset=utf-8");
                        conn << "Lua Error:\r\n==========\r\n" << err << "\r\n";
                        conn.flush();
                    }
                    catch(int i) {
                        return;
                    }
                    syslog(LOG_ERR, "ScriptHandler: error executing lua script: %s", err.to_string().c_str());
                    return;
                }
                conn.flush();
            }
            else if (extension == "elua") { // embedded lua <lua> .... </lua>
                conn.setBuffer();
                std::ifstream inf;
                inf.open(script);//open the input file

                std::stringstream sstr;
                sstr << inf.rdbuf();//read the file
                std::string eluacode = sstr.str(); // eluacode holds the content of the file

                size_t pos = 0;
                size_t end = 0; // end of last lua code (including </lua>)
                while ((pos = eluacode.find("<lua>", end)) != std::string::npos) {
                    std::string htmlcode = eluacode.substr(end, pos - end);
                    pos += 5;

                    if (!htmlcode.empty()) conn << htmlcode; // send html...

                    std::string luastr;
                    if ((end = eluacode.find("</lua>", pos)) != std::string::npos) { // we found end;
                        luastr = eluacode.substr(pos, end - pos);
                        end += 6;
                    }
                    else {
                        luastr = eluacode.substr(pos);
                    }

                    try {
                        if (lua.executeChunk(luastr) < 0) {
                            conn.flush();
                            return;
                        }
                    }
                    catch (Error &err) {
                        try {
                            conn.status(Connection::INTERNAL_SERVER_ERROR);
                            conn.header("Content-Type", "text/text; charset=utf-8");
                            conn << "Lua Error:\r\n==========\r\n" << err << "\r\n";
                            conn.flush();
                        }
                        catch (int i) {
                            return;
                        }
                        syslog(LOG_ERR, "ScriptHandler: error executing lua chunk: %s", err.to_string().c_str());
                        return;
                    }
                }
                std::string htmlcode = eluacode.substr(end);
                conn << htmlcode;
                conn.flush();
            }
            else {
                conn.status(Connection::INTERNAL_SERVER_ERROR);
                conn.header("Content-Type", "text/text; charset=utf-8");
                conn << "Script has no valid extension: '" << extension << "' !";
                conn.flush();
                syslog(LOG_ERR, "ScriptHandler: error executing script, unknown extension: %s", extension.c_str());
            }
        }
        catch (int i) {
            return; // we have an io error => just return, the thread will exit
        }
        catch (Error &err) {
            try {
                conn.status(Connection::INTERNAL_SERVER_ERROR);
                conn.header("Content-Type", "text/text; charset=utf-8");
                conn << err;
                conn.flush();
            }
            catch (int i) {
                return;
            }
            syslog(LOG_ERR, "FileHandler: internal error: %s", err.to_string().c_str());
            return;
        }
    }
    //=========================================================================


    void FileHandler(shttps::Connection &conn, LuaServer &lua, void *user_data, void *hd)
    {
        std::vector<std::string> headers = conn.header();
        std::string uri = conn.uri();

        std::string docroot;
        std::string route;
        if (hd == NULL) {
            docroot = ".";
            route = "/";
        }
        else {
            std::pair<std::string, std::string> tmp = *((std::pair<std::string, std::string> *)hd);
            docroot = *((std::string *) hd);
            route = tmp.first;
            docroot = tmp.second;
        }

        lua.add_servertableentry("docroot", docroot);
        if (uri.find(route) == 0) {
            uri = uri.substr(route.length());
            if (uri[0] != '/') uri = "/" + uri;
        }


        std::string infile = docroot + uri;


        if (access(infile.c_str(), R_OK) != 0) { // test, if file exists
            conn.status(Connection::NOT_FOUND);
            conn.header("Content-Type", "text/text; charset=utf-8");
            conn << "File not found\n";
            conn.flush();
            syslog(LOG_ERR, "FileHandler: %s not readable", infile.c_str());
            return;
        }

        struct stat s;
        if (stat(infile.c_str(), &s) == 0) {
            if (!(s.st_mode & S_IFREG)) { // we have not a regular file, do nothing!
                return;
            }
        }
        else {
            return;
        }

        std::pair<std::string, std::string> mime = GetMimetype::getMimetype(infile);

        size_t extpos = uri.find_last_of('.');
        std::string extension;
        if (extpos != std::string::npos) {
            extension = uri.substr(extpos + 1);
        }
        try {
            if ((extension == "html") && (mime.first == "text/html")) {
                conn.header("Content-Type", "text/html; charset=utf-8");
                conn.sendFile(infile);
            }
            else if (extension == "js") {
                conn.header("Content-Type", "application/javascript; charset=utf-8");
                conn.sendFile(infile);
            }
            else if (extension == "css") {
                conn.header("Content-Type", "text/css; charset=utf-8");
                conn.sendFile(infile);
            }
            else if (extension == "lua") { // pure lua
                conn.setBuffer();
                std::ifstream inf;
                inf.open(infile);//open the input file

                std::stringstream sstr;
                sstr << inf.rdbuf();//read the file
                std::string luacode = sstr.str();//str holds the content of the file

                try {
                    if (lua.executeChunk(luacode) < 0) {
                        conn.flush();
                        return;
                    }
                }
                catch (Error &err) {
                    try {
                        conn.status(Connection::INTERNAL_SERVER_ERROR);
                        conn.header("Content-Type", "text/text; charset=utf-8");
                        conn << "Lua Error:\r\n==========\r\n" << err << "\r\n";
                        conn.flush();
                    }
                    catch(int i) {
                        syslog(LOG_ERR, "FileHandler: error executing lua chunk!");
                        return;
                    }
                    syslog(LOG_ERR, "FileHandler: error executing lua chunk: %s", err.to_string().c_str());
                    return;
                }
                conn.flush();
            }
            else if (extension == "elua") { // embedded lua <lua> .... </lua>
                conn.setBuffer();
                std::ifstream inf;
                inf.open(infile);//open the input file

                std::stringstream sstr;
                sstr << inf.rdbuf();//read the file
                std::string eluacode = sstr.str(); // eluacode holds the content of the file

                size_t pos = 0;
                size_t end = 0; // end of last lua code (including </lua>)
                while ((pos = eluacode.find("<lua>", end)) != std::string::npos) {
                    std::string htmlcode = eluacode.substr(end, pos - end);
                    pos += 5;

                    if (!htmlcode.empty()) conn << htmlcode; // send html...

                    std::string luastr;
                    if ((end = eluacode.find("</lua>", pos)) != std::string::npos) { // we found end;
                        luastr = eluacode.substr(pos, end - pos);
                        end += 6;
                    }
                    else {
                        luastr = eluacode.substr(pos);
                    }

                    try {
                        if (lua.executeChunk(luastr) < 0) {
                            conn.flush();
                            return;
                        }
                    }
                    catch (Error &err) {
                        try {
                            conn.status(Connection::INTERNAL_SERVER_ERROR);
                            conn.header("Content-Type", "text/text; charset=utf-8");
                            conn << "Lua Error:\r\n==========\r\n" << err << "\r\n";
                            conn.flush();
                        }
                        catch (int i) {
                            syslog(LOG_ERR, "FileHandler: error executing lua chunk!");
                            return;
                        }
                        syslog(LOG_ERR, "FileHandler: error executing lua chunk: %s", err.to_string().c_str());
                        return;
                    }
                }
                std::string htmlcode = eluacode.substr(end);
                conn << htmlcode;
                conn.flush();
            }
            else {
                conn.header("Content-Type", mime.first + "; " + mime.second);
                conn.sendFile(infile);
            }
        }
        catch (int i) {
            return; // we have an io error => just return, the thread will exit
        }
        catch (Error &err) {
            try {
                conn.status(Connection::INTERNAL_SERVER_ERROR);
                conn.header("Content-Type", "text/text; charset=utf-8");
                conn << err;
                conn.flush();
            }
            catch (int i) {
                syslog(LOG_ERR, "FileHandler: error executing lua chunk!");
                return;
            }
            syslog(LOG_ERR, "FileHandler: internal error: %s", err.to_string().c_str());
            return;
        }
    }
    //=========================================================================

    Server::Server(int port_p, unsigned nthreads_p, const std::string userid_str, const std::string &logfile_p, const std::string &loglevel_p)
        : port(port_p), _nthreads(nthreads_p), _logfilename(logfile_p), _loglevel(loglevel_p)
    {
        _ssl_port = -1;

        //
        // we use a semaphore object to control the number of threads
        //
        semname = "shttps";
        semname += std::to_string(port);
        _user_data = NULL;
        running = false;
        _keep_alive_timeout = 20;

        int ll;
        if (_loglevel == "DEBUG") {
            ll = LOG_DEBUG;
        }
        else if (_loglevel == "INFO") {
            ll = LOG_INFO;
        }
        else if (_loglevel == "NOTICE") {
            ll = LOG_NOTICE;
        }
        else if (_loglevel == "WARN") {
            ll = LOG_WARNING;
        }
        else if (_loglevel == "ERROR") {
            ll = LOG_ERR;
        }
        else if (_loglevel == "CRITICAL") {
            ll = LOG_CRIT;
        }
        else if (_loglevel == "ALERT") {
            ll = LOG_ALERT;
        }
        else if (_loglevel == "EMER") {
            ll = LOG_EMERG;
        }
        else {
            ll = LOG_ERR;
        }
        openlog(loggername, LOG_CONS | LOG_PERROR, LOG_DAEMON);
        setlogmask(LOG_UPTO(ll));

        //
        // Her we check if we have to change to a different uid. This can only be done
        // if the server runs originally as root!
        //
        if (!userid_str.empty()) {
            if (getuid() == 0) { // must be root to setuid() !!
                struct passwd pwd, *res;

                size_t buffer_len = sysconf(_SC_GETPW_R_SIZE_MAX) * sizeof(char);
                char *buffer = new char[buffer_len];
                getpwnam_r(userid_str.c_str(), &pwd, buffer, buffer_len, &res);
                if (res != NULL) {
                    if (setuid(pwd.pw_uid) == 0) {
                        int old_ll = setlogmask(LOG_MASK(LOG_INFO));
                        syslog(LOG_INFO, "Server will run as user %s (%d)", userid_str.c_str(), getuid());
                        setlogmask(old_ll);
                        if (setgid(pwd.pw_gid) == 0) {
                            int old_ll = setlogmask(LOG_MASK(LOG_INFO));
                            syslog(LOG_INFO, "Server will run with group-id %d", getgid());
                            setlogmask(old_ll);
                        }
                        else {
                            syslog(LOG_ERR, "setgid() failed! Reason: %m");
                        }
                    }
                    else {
                        syslog(LOG_ERR, "setgid() failed! Reason: %m");
                    }
                }
                else {
                    syslog(LOG_ERR, "Could not get uid of user %s: you must start Sipi as root", userid_str.c_str());
                }
                delete [] buffer;
            }
            else {
                syslog(LOG_ERR, "Could not get uid of user %s: you must start Sipi as root", userid_str.c_str());
            }
        }



#ifdef SHTTPS_ENABLE_SSL
        SSL_load_error_strings();
        SSL_library_init();
        OpenSSL_add_all_algorithms();
#endif

        ::sem_unlink(semname.c_str()); // unlink to be sure that we start from scratch
        _semaphore = ::sem_open(semname.c_str(), O_CREAT, 0x755, _nthreads);
        _semcnt = _nthreads;
    }
    //=========================================================================

#ifdef SHTTPS_ENABLE_SSL
    void Server::jwt_secret(const std::string &jwt_secret_p) {
        _jwt_secret = jwt_secret_p;
        int l;
        if ((l = _jwt_secret.size()) < 32) {
            for (int i = 0; i < (32 - l); i++) {
            _jwt_secret.push_back('A' + i);
            }
        }
    }
    //=========================================================================
#endif



    RequestHandler Server::getHandler(Connection &conn, void **handler_data_p)
    {
        std::map<std::string, RequestHandler>::reverse_iterator item;

        size_t max_match_len = 0;
        std::string matching_path;
        RequestHandler matching_handler = NULL;

        for (item = handler[conn.method()].rbegin(); item != handler[conn.method()].rend(); ++item) {
            size_t len = conn.uri().length() < item->first.length() ? conn.uri().length() : item->first.length();
            if (item->first == conn.uri().substr(0, len)) {
                if (len > max_match_len) {
                    max_match_len = len;
                    matching_path = item->first;
                    matching_handler = item->second;
                }
            }
        }
        if (max_match_len > 0) {
            *handler_data_p = handler_data[conn.method()][matching_path];
            return matching_handler;
        }
        return default_handler;
    }
    //=============================================================================


    static int prepare_socket(int port) {
        int sockfd;
        struct sockaddr_in serv_addr;

        sockfd = ::socket(AF_INET, SOCK_STREAM, 0);
        if (sockfd < 0) {
            syslog(LOG_ERR, "Could not create socket: %m");
            exit(1);
        }

        int optval = 1;
        if (::setsockopt(sockfd, SOL_SOCKET, SO_REUSEADDR, &optval, sizeof optval) < 0) {
            syslog(LOG_ERR, "Could not set socket option: %m");
            exit(1);
        }

        /* Initialize socket structure */
        bzero((char *) &serv_addr, sizeof(serv_addr));

        serv_addr.sin_family = AF_INET;
        serv_addr.sin_addr.s_addr = INADDR_ANY;
        serv_addr.sin_port = htons(port);

        /* Now bind the host address using bind() call.*/
        if (::bind(sockfd, (struct sockaddr *) &serv_addr, sizeof(serv_addr)) < 0) {
            syslog(LOG_ERR, "Could not bind socket: %m");
            exit(1);
        }

        if (::listen(sockfd, SOMAXCONN) < 0) {
            syslog(LOG_ERR, "Could not listen on socket: %m");
            exit (1);
        }
        return sockfd;
    }
    //=========================================================================


    static void idle_add(pthread_t tid_p) {
        idlelock.lock();
        idle_thread_ids.push_back(tid_p);
        idlelock.unlock();
    }
    //=========================================================================

    static void idle_remove(pthread_t tid_p) {
        int index = 0;
        bool in_idle = false;
        idlelock.lock();
        for (auto tid : idle_thread_ids) {
            if (tid == tid_p) {
                in_idle = true;
                break;
            }
            index++;
        }
        if (in_idle) {
            //
            // the vector is in idle state, remove it from the idle vector
            //
            idle_thread_ids.erase(idle_thread_ids.begin() + index);
        }
        idlelock.unlock();
    }
    //=========================================================================

    static int close_socket(TData *tdata) {

#ifdef SHTTPS_ENABLE_SSL
        if (tdata->cSSL != NULL) {
            int sstat;
            while ((sstat = SSL_shutdown(tdata->cSSL)) == 0);
            if (sstat < 0) {
                syslog(LOG_WARNING, "SSL socket error: shutdown of socket failed at [%s: %d] with error code %d", __file__, __LINE__, SSL_get_error(tdata->cSSL, sstat));
            }
            SSL_free(tdata->cSSL);
            tdata->cSSL = NULL;
        }
#endif
        if (shutdown(tdata->sock, SHUT_RDWR) < 0) {
            syslog(LOG_WARNING, "Error shutting down socket at [%s: %d]: %m", __file__, __LINE__);
        }
        if (close(tdata->sock) == -1) {
            syslog(LOG_WARNING, "Error closing socket at [%s: %d]: %m", __file__, __LINE__);
        }

        return 0;
    }
    //=========================================================================


    static void *process_request(void *arg)
    {
        TData *tdata = (TData *) arg;
        pthread_t my_tid = pthread_self();

        //
        // now we create the socket StreamSock
        //
        SockStream *sockstream;
#ifdef SHTTPS_ENABLE_SSL
        if (tdata->cSSL != NULL) {
            sockstream = new SockStream(tdata->cSSL);
        }
        else {
            sockstream = new SockStream(tdata->sock);
        }
#else
        sockstream = new SockStream(tdata->sock);
#endif
        std::istream ins(sockstream);
        std::ostream os(sockstream);

        ThreadStatus tstatus;
        int keep_alive = 1;
        do {
#ifdef SHTTPS_ENABLE_SSL
            if (tdata->cSSL != NULL) {
                tstatus = tdata->serv->processRequest(&ins, &os, tdata->peer_ip, tdata->peer_port, true, keep_alive);
            }
            else {
                tstatus = tdata->serv->processRequest(&ins, &os, tdata->peer_ip, tdata->peer_port, false, keep_alive);
            }
#else
            tstatus = tdata->serv->processRequest(&ins, &os, tdata->peer_ip, tdata->peer_port, false, keep_alive);
#endif

            if (tstatus == CLOSE) break; // it's CLOSE , let's get out of the loop

            //
            // tstatus is CONTINUE. Let's check if we got in the meantime a CLOSE message from the main...
            //
            pollfd readfds[2];
            readfds[0] = { tdata->commpipe_read, POLLIN, 0};
            readfds[1] = { tdata->sock, POLLIN, 0};
            if (poll(readfds, 2, 0) < 0) { // no blocking here!!!
                syslog(LOG_ERR, "Non-blocking poll failed at [%s: %d]", __file__, __LINE__);
                tstatus = CLOSE;
                break; // accept returned something strange – probably we want to shutdown the server
            }
            if (readfds[1].revents & POLLIN) {
                continue;
            }
            if (readfds[0].revents & POLLIN) { // something on the pipe from the main
                //
                // we got a message on the communication channel from the main thread...
                //
                if (Server::CommMsg::read(tdata->commpipe_read) != 0) {
                    keep_alive = -1;
                    break;
                }
                keep_alive = -1;
                if (readfds[1].revents & POLLIN) { // but we already have data...
                    continue; // continue loop
                }
                else {
                    break;
                }
            }

            //
            // we check if a new request is waiting for the semaphore which limits the number of threads
            //
            if (tdata->serv->semaphore_get() < 0) { //Another thread is waiting, give him a chance...
                keep_alive = -1;
                if (readfds[1].revents & POLLIN) { // but we already have data...
                    continue; // we have data, we will close after the next round...
                }
                else {
                    break;
                }
            }

            //
            // if we can continue and have a keep_alive, let's set the thread to idle...
            //
            idle_add(my_tid);

            //
            // use poll to wait...
            //
            readfds[0] = { tdata->commpipe_read, POLLIN, 0};
            readfds[1] = { tdata->sock, POLLIN, 0};
            if (poll(readfds, 2, keep_alive * 1000) < 0) {
                syslog(LOG_ERR, "Blocking poll failed at [%s: %d]", __file__, __LINE__);
                tstatus = CLOSE;
                idle_remove(my_tid);
                break; // accept returned something strange – probably we want to shutdown the server
            }
            if (!(readfds[0].revents | readfds[1].revents)) { // we got a timeout from poll
                //
                // timeout from poll
                //
                tstatus = CLOSE;
                idle_remove(my_tid);
                break;
            }
            if (readfds[0].revents & POLLIN) { // something on the pipe...
                //
                // we got a message on the communication channel from the main thread...
                //
                if (Server::CommMsg::read(tdata->commpipe_read) != 0) {
                    keep_alive = -1;
                    idle_remove(my_tid);
                    break;
                }
                keep_alive = -1;
                idle_remove(my_tid);
                if (readfds[1].revents & POLLIN) { // but we already have data...
                    continue; // continue loop
                }
                else {
                    break;
                }
            }
        } while (tstatus == CONTINUE);

        //
        // let's close the socket
        //
        close_socket(tdata);

        delete sockstream;

        if (close(tdata->commpipe_read) == -1) {
            syslog(LOG_ERR, "Commpipe_write close error at [%s: %d]: %m", __file__, __LINE__);
        }

        int compipe_write = tdata->serv->get_thread_pipe(pthread_self());
        if (compipe_write > 0) {
            if (close (compipe_write) == -1) {
                syslog(LOG_ERR, "Commpipe_write close error at [%s: %d]: %m", __file__, __LINE__);
            }
        }
        else {
            syslog(LOG_DEBUG, "Thread to stop does not exist");
        }

        tdata->serv->remove_thread(pthread_self());

        tdata->serv->semaphore_leave();

        delete tdata;

        return NULL;
    }
    //=========================================================================


    void Server::run()
    {
        // Start a thread just to catch signals sent to the server process.
        pthread_t sighandler_thread;
        sigset_t set;
        sigemptyset(&set);
        sigaddset(&set, SIGINT);
        sigaddset(&set, SIGTERM);
        sigaddset(&set, SIGPIPE);

        int res;
        if ((res = pthread_sigmask(SIG_BLOCK, &set, NULL)) != 0) {
            syslog(LOG_ERR, "pthread_sigmask failed! (err=%d)", res);
        }
        res = pthread_create(&sighandler_thread, NULL, &sig_thread, (void *) this);

        int old_ll = setlogmask(LOG_MASK(LOG_INFO));
        syslog(LOG_INFO, "Starting shttps server with %d threads", _nthreads);
        setlogmask(old_ll);

        //
        // now we are adding the lua routes
        //
        for (auto & route : _lua_routes) {
            route.script = _scriptdir + "/" + route.script;
            addRoute(route.method, route.route, ScriptHandler, &(route.script));

            old_ll = setlogmask(LOG_MASK(LOG_INFO));
            syslog(LOG_INFO, "Added route %s with script %s", route.route.c_str(), route.script.c_str());
            setlogmask(old_ll);
        }
        _sockfd = prepare_socket(port);
        old_ll = setlogmask(LOG_MASK(LOG_INFO));
        syslog(LOG_INFO, "Server listening on port %d", port);
        setlogmask(old_ll);
        if (_ssl_port > 0) {
            _ssl_sockfd = prepare_socket(_ssl_port);
            old_ll = setlogmask(LOG_MASK(LOG_INFO));
            syslog(LOG_INFO, "Server listening on SSL port %d", _ssl_port);
            setlogmask(old_ll);
        }

        pipe(stoppipe); // ToDo: Errorcheck
        pthread_t thread_id;
        running = true;
        int count = 0;
        while(running) {
            int sock;

            pollfd readfds[3];
            int n_readfds = 0;
            readfds[0] = { _sockfd, POLLIN, 0}; n_readfds++;
            readfds[1] = {stoppipe[0], POLLIN, 0}; n_readfds++;
            if (_ssl_port > 0) {
                readfds[2] = {_ssl_sockfd, POLLIN, 0}; n_readfds++;
            }

            if (poll(readfds, n_readfds, -1) < 0) {
                syslog(LOG_ERR, "Blocking poll failed at [%s: %d]: %m", __file__, __LINE__);
                running = false;
                break;
            }
            count++;
            if (readfds[0].revents & POLLIN) {
                sock = _sockfd;
            }
            else if (readfds[1].revents & POLLIN) {
                sock = stoppipe[0];
                char buf[2];
                read(stoppipe[0], buf, 1);
                running = false;
                break;
            }
            else if ((_ssl_port > 0) && (readfds[2].revents & POLLIN)) {
                sock = _ssl_sockfd;
            }
            else {
                syslog(LOG_ERR, "Blocking poll failed at [%s: %d]: unknown error", __file__, __LINE__);
                running = false;
                break; // accept returned something strange – probably we want to shutdown the server
            }
            struct sockaddr_storage cli_addr;
            socklen_t cli_size = sizeof(cli_addr);
            int newsockfs = ::accept(sock, (struct sockaddr *) &cli_addr, &cli_size);

            if (newsockfs <= 0) {
                syslog(LOG_ERR, "Socket error  at [%s: %d]: %m", __file__, __LINE__);
                break; // accept returned something strange – probably we want to shutdown the server
            }

            //
            // get peer address
            //
            char client_ip[INET6_ADDRSTRLEN];
            int peer_port;

            if (cli_addr.ss_family == AF_INET) {
                struct sockaddr_in *s = (struct sockaddr_in *) &cli_addr;
                peer_port = ntohs(s->sin_port);
                inet_ntop(AF_INET, &s->sin_addr, client_ip, sizeof client_ip);
            }
            else if (cli_addr.ss_family == AF_INET6) { // AF_INET6
                struct sockaddr_in6 *s = (struct sockaddr_in6 *) &cli_addr;
                peer_port = ntohs(s->sin6_port);
                inet_ntop(AF_INET6, &s->sin6_addr, client_ip, sizeof client_ip);
            }
            else {
                peer_port = -1;
            }

            old_ll = setlogmask(LOG_MASK(LOG_INFO));
            syslog(LOG_INFO, "Accepted connection from %s", client_ip);
            setlogmask(old_ll);

            TData *tmp = new TData;
            tmp->sock = newsockfs;
            tmp->peer_ip = client_ip;
            tmp->peer_port = peer_port;
            tmp->serv = this;

#ifdef SHTTPS_ENABLE_SSL
            SSL *cSSL = NULL;
            if (sock == _ssl_sockfd) {
                SSL_CTX *sslctx;
                try {
                    if ((sslctx = SSL_CTX_new(SSLv23_server_method())) == NULL) {
                        syslog(LOG_ERR, "OpenSSL error: SSL_CTX_new() failed");
                        throw SSLError(__file__, __LINE__, "OpenSSL error: SSL_CTX_new() failed");
                    }
                    SSL_CTX_set_options(sslctx, SSL_OP_SINGLE_DH_USE);
                    if (SSL_CTX_use_certificate_file(sslctx, _ssl_certificate.c_str(), SSL_FILETYPE_PEM) != 1) {
                        std::string msg = "OpenSSL error: SSL_CTX_use_certificate_file(" + _ssl_certificate + ") failed";
                        syslog(LOG_ERR, "%s", msg.c_str());
                        throw SSLError(__file__, __LINE__, msg);
                    }
                    if (SSL_CTX_use_PrivateKey_file(sslctx, _ssl_key.c_str(), SSL_FILETYPE_PEM) != 1) {
                        std::string msg = "OpenSSL error: SSL_CTX_use_PrivateKey_file(" + _ssl_certificate + ") failed";
                        syslog(LOG_ERR, "%s", msg.c_str());
                        throw SSLError(__file__, __LINE__, msg);
                    }
                    if (!SSL_CTX_check_private_key(sslctx)) {
                        std::string msg = "OpenSSL error: SSL_CTX_check_private_key() failed";
                        syslog(LOG_ERR, "%s", msg.c_str());
                        throw SSLError(__file__, __LINE__, msg);
                    }
                    if ((cSSL = SSL_new(sslctx)) == NULL) {
                        std::string msg = "OpenSSL error: SSL_new() failed";
                        syslog(LOG_ERR, "%s", msg.c_str());
                        throw SSLError(__file__, __LINE__, msg);
                    }
                    if (SSL_set_fd(cSSL, newsockfs) != 1) {
                        std::string msg = "OpenSSL error: SSL_set_fd() failed";
                        syslog(LOG_ERR, "%s", msg.c_str());
                        throw SSLError(__file__, __LINE__, msg);
                    }

                    //Here is the SSL Accept portion.  Now all reads and writes must use SS
                    int suc;
                    if ((suc = SSL_accept(cSSL)) <= 0) {
                        std::string msg = "OpenSSL error: SSL_accept() failed";
                        syslog(LOG_ERR, "%s", msg.c_str());
                        throw SSLError(__file__, __LINE__, msg);
                    }
                }
                catch (SSLError &err) {
                    syslog(LOG_ERR, "%s", err.to_string().c_str());
                    int sstat;
                    while ((sstat = SSL_shutdown(cSSL)) == 0);
                    if (sstat < 0) {
                        syslog(LOG_WARNING, "SSL socket error: shutdown (2) of socket failed: %d", SSL_get_error(cSSL, sstat));
                    }
                    SSL_free(cSSL);
                    cSSL = NULL;
                }
            }
            tmp->cSSL = cSSL;
#endif

            if (semaphore_get() <= 0) {
                //
                // we would be blocked by the semaphore... Get an idle thread...
                //
                idlelock.lock();
                if (idle_thread_ids.size() > 0) {
                    pthread_t tid = idle_thread_ids.front();
                    idlelock.unlock();
                    int pipe_id = get_thread_pipe(tid);
                    if (pipe_id > 0) {
                        Server::CommMsg::send(pipe_id);
                    }
                    else {
                        syslog(LOG_DEBUG, "Thread to stop does no longer exist...!");
                    }
                }
                else {
                    idlelock.unlock();
                }
            }
            semaphore_wait();
            int commpipe[2];

            if (socketpair(PF_LOCAL, SOCK_STREAM, 0, commpipe) != 0) {
                syslog(LOG_WARNING, "Creating pipe failed at [%s: %d]: %m", __file__, __LINE__);
                running = false;
                break;
            }

            tmp->commpipe_read = commpipe[1]; // read end;

            pthread_attr_t tattr;
            pthread_attr_init(&tattr);

            if (pthread_create(&thread_id, &tattr,  process_request, (void *) tmp) < 0) {
                syslog(LOG_ERR, "Could not create thread at [%s: %d]: %m", __file__, __LINE__);
                running = false;
                break;
            }
#ifdef SHTTPS_ENABLE_SSL
            if (tmp->cSSL != NULL) {
                add_thread(thread_id, commpipe[0], tmp->sock, tmp->cSSL);
            }
            else {
                add_thread(thread_id, commpipe[0], tmp->sock);
            }
#else
            add_thread(thread_id, commpipe[0], tmp->sock);
#endif
        }
        old_ll = setlogmask(LOG_MASK(LOG_INFO));
        syslog(LOG_INFO, "Server shutting down");
        setlogmask(old_ll);


        //
        // let's send the close message to all running threads
        //
        int i = 0;
        threadlock.lock();
        int num_active_threads = thread_ids.size();
        pthread_t *ptid = new pthread_t[num_active_threads];
        for(auto const &tid : thread_ids) {
            ptid[i++] = tid.first;
            Server::CommMsg::send(tid.second.commpipe_write);
        }
        threadlock.unlock();

        close(stoppipe[0]);
        close(stoppipe[1]);

        //
        // we have closed all sockets, now we can wait for the threads to terminate
        //
        for (int i = 0; i < num_active_threads; i++) {
            int err;
            if ((err = pthread_join(ptid[i], NULL)) != 0) {
                syslog(LOG_ERR, "pthread_join failed with error code %d", err);
            }
        }

        delete [] ptid;

        // std::cerr << "signal_result is " << signal_result << std::endl;
   }
    //=========================================================================


    void Server::addRoute(Connection::HttpMethod method_p, const std::string &path_p, RequestHandler handler_p, void *handler_data_p)
    {
        handler[method_p][path_p] = handler_p;
        handler_data[method_p][path_p] = handler_data_p;
    }
    //=========================================================================


    ThreadStatus Server::processRequest(std::istream *ins, std::ostream *os, std::string &peer_ip, int peer_port, bool secure, int &keep_alive)
    {
        if (_tmpdir.empty()) {
            syslog(LOG_WARNING, "_tmpdir is empty");
            throw Error(__file__, __LINE__, "_tmpdir is empty");
        }

        if (ins->eof() || os->eof()) return CLOSE;

        try {
            Connection conn(this, ins, os, _tmpdir);

            if (keep_alive <= 0) {
                conn.keepAlive(false);
            }
            keep_alive = conn.setupKeepAlive(_keep_alive_timeout);

            conn.peer_ip(peer_ip);
            conn.peer_port(peer_port);
            conn.secure(secure);

            if (conn.resetConnection()) {
                if (conn.keepAlive()) {
                    return CONTINUE;
                }
                else {
                    return CLOSE;
                }
            }

            //
            // Setting up the Lua server
            //
            LuaServer luaserver(conn, _initscript, true);
            luaserver.setLuaPath(_scriptdir + "/?.lua"); // add the script dir to the standard search path fpr lua packages
            //luaserver.createGlobals(conn);
            for (auto &global_func : lua_globals) {
                global_func.func(luaserver.lua(), conn, global_func.func_dataptr);
            }

            void *hd = NULL;
            try {
                RequestHandler handler = getHandler(conn, &hd);
                handler(conn, luaserver, _user_data, hd);
            }
            catch (int i) {
                syslog(LOG_ERR, "Possibly socket closed by peer");
                return CLOSE; // or CLOSE ??
            }
            if (!conn.cleanupUploads()) {
                syslog(LOG_ERR, "Cleanup of uploaded files failed");
            }
            if (conn.keepAlive()) {
                return CONTINUE;
            }
            else {
                return CLOSE;
            }
        }
        catch (int i) { // "error" is thrown, if the socket was closed from the main thread...
        syslog(LOG_DEBUG, "Socket connection: timeout or socket closed from main");
            return CLOSE;
        }
        catch(Error &err) {
            try {
                syslog(LOG_DEBUG, "Internal server error: %s", err.to_string().c_str());
                *os << "HTTP/1.1 500 INTERNAL_SERVER_ERROR\r\n";
                *os << "Content-Type: text/plain\r\n";
                std::stringstream ss;
                ss << err;
                *os << "Content-Length: " << ss.str().length() << "\r\n\r\n";
                *os << ss.str();
            }
            catch (int i) {
                syslog(LOG_DEBUG, "Possibly socket closed by peer");
            }
            return CLOSE;
        }
    }
    //=========================================================================

    void Server::add_thread(pthread_t thread_id_p, int commpipe_write_p, int sock_id) {
#ifdef SHTTPS_ENABLE_SSL
        GenericSockId sid = {sock_id, NULL, commpipe_write_p};
#else
        GenericSockId sid = {sock_id, commpipe_write_p};
#endif
        threadlock.lock();
        thread_ids[thread_id_p] = sid;
        threadlock.unlock();
    }
    //=========================================================================

#ifdef SHTTPS_ENABLE_SSL
    void Server::add_thread(pthread_t thread_id_p, int commpipe_write_p, int sock_id, SSL *cSSL) {
        GenericSockId sid = {sock_id, cSSL, commpipe_write_p};
        threadlock.lock();
        thread_ids[thread_id_p] = sid;
        threadlock.unlock();
    }
#endif
    //=========================================================================

    int Server::get_thread_sock(pthread_t thread_id_p) {
        GenericSockId sid;
        threadlock.lock();
        try {
            sid = thread_ids.at(thread_id_p);
        }
        catch (const std::out_of_range& oor) {
            threadlock.unlock();
            return -1;
        }
        threadlock.unlock();
        return sid.sid;
    }
    //=========================================================================

    int Server::get_thread_pipe(pthread_t thread_id_p) {
        GenericSockId sid;
        threadlock.lock();
        try {
            sid = thread_ids.at(thread_id_p);
        }
        catch (const std::out_of_range& oor) {
            threadlock.unlock();
            return -1;
        }
        threadlock.unlock();
        return sid.commpipe_write;
    }
    //=========================================================================


#ifdef SHTTPS_ENABLE_SSL
     SSL *Server::get_thread_ssl(pthread_t thread_id_p) {
        GenericSockId sid;
        threadlock.lock();
        try {
            sid = thread_ids.at(thread_id_p);
        }
        catch (const std::out_of_range& oor) {
            threadlock.unlock();
            return NULL;
        }
        threadlock.unlock();
        return sid.ssl_sid;
    }
    //=========================================================================
#endif


    void Server::remove_thread(pthread_t thread_id_p) {
        int index = 0;
        bool in_idle = false;
        idlelock.lock();
        for (auto tid : idle_thread_ids) {
            if (tid == thread_id_p) {
                in_idle = true;
                break;
            }
            index++;
        }
        if (in_idle) {
            //
            // the vector is in idle state, remove it from the idle vector
            //
            idle_thread_ids.erase(idle_thread_ids.begin() + index);
        }
        idlelock.unlock();
        threadlock.lock();
        thread_ids.erase(thread_id_p);
        threadlock.unlock();
    }
    //=========================================================================

    void Server::debugmsg(const std::string &msg) {
        debugio.lock();
        std::cerr << msg << std::endl;
        debugio.unlock();
    }
    //=========================================================================

}<|MERGE_RESOLUTION|>--- conflicted
+++ resolved
@@ -112,15 +112,12 @@
                 serverptr->stop();
                 return NULL;
             }
-<<<<<<< HEAD
-=======
-            /* we have to catch and ignore SIGPIPE !!
+           /* we have to catch and ignore SIGPIPE !!
             else {
                 signal_result = -1;
                 return NULL;
             }
             */
->>>>>>> 95a9559c
         }
     }
    //=========================================================================
