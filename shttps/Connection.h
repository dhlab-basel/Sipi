/*
 * Copyright © 2016 Lukas Rosenthaler, Andrea Bianco, Benjamin Geer,
 * Ivan Subotic, Tobias Schweizer, André Kilchenmann, and André Fatton.
 * This file is part of Sipi.
 * Sipi is free software: you can redistribute it and/or modify
 * it under the terms of the GNU Affero General Public License as published
 * by the Free Software Foundation, either version 3 of the License, or
 * (at your option) any later version.
 * Sipi is distributed in the hope that it will be useful,
 * but WITHOUT ANY WARRANTY; without even the implied warranty of
 * MERCHANTABILITY or FITNESS FOR A PARTICULAR PURPOSE.
 * Additional permission under GNU AGPL version 3 section 7:
 * If you modify this Program, or any covered work, by linking or combining
 * it with Kakadu (or a modified version of that library) or Adobe ICC Color
 * Profiles (or a modified version of that library) or both, containing parts
 * covered by the terms of the Kakadu Software Licence or Adobe Software Licence,
 * or both, the licensors of this Program grant you additional permission
 * to convey the resulting work.
 * See the GNU Affero General Public License for more details.
 * You should have received a copy of the GNU Affero General Public
 * License along with Sipi.  If not, see <http://www.gnu.org/licenses/>.
 *//*!
 * \brief Implements the handling of the http server connections.
 *
 */
#ifndef __shttp_connection_h
#define __shttp_connection_h

#include <iostream>
#include <fstream>
#include <vector>
#include <map>

#include "spdlog/spdlog.h"  // logging...

#include "Error.h"


namespace shttps {

    class Server;

   /*!
    * Function which splits a string at the first occurrence of a given character
    *
    * \params[in] str String to be split
    * \param[in] c The character which indicates the split position in the string
    *
    * \returns A pair of strings
    */
    extern std::pair<std::string,std::string> strsplit(const std::string &str, const char c);

   /*!
    * Function to read a line from the HTTP stream which is terminated by either
    * "\n" or "\r\n"
    *
    * \param[in] is Input stream (HTTP socket stream)
    * \param[out] t String containing the line
    *
    * \returns Number of bytes read
    */
    extern size_t safeGetline(std::istream& is, std::string& t);

   /*!
    * Function to parse the options of a HTTP header line
    *
    * \param[in] options Options-part of the string
    * \param[in] form_encoded Has to be set to true, if it is form_encoded data [default: false]
    * \param[in] sep Separator character between options [default: ';']
    *
    * \returns map of options (all names converted to lower case!)
    */
    extern std::map<std::string,std::string> parse_header_options(const std::string& options, bool form_encoded = false, char sep = ';');

   /*!
    * urldecode is used to decode an according to the HTTP-standard urlencoded string
    *
    * \param[in] src Encoded string
    * \param[in] form_encoded Boolean which must be true if the string has been part
    * of a form
    *
    * \returns Decoded string
    */
    extern std::string urldecode(const std::string &src, bool form_encoded = false);

   /*!
    * Encode a string (value) acording the the rules of urlencoded strings
    *
    * \param[in] value String to be encoded
    *
    * \returns Encoded string
    */
    extern std::string urlencode(const std::string &value);

   /*!
    * convert a string to all lowercase characters. The string should contain
    * only ascii characters. The outcome of non-ascii characters is undefined.
    *
    * \param[in] str Input string with mixed case
    *
    * \returns String converted to all lower case
    */
    inline void asciitolower(std::string &str) { std::transform(str.begin(), str.end(), str.begin(), ::tolower); }

    /*!
     * convert a string to all uppercase characters. The string should contain
     * only ascii characters. The outcome of non-ascii characters is undefined.
     *
     * \param[in] str Input string with mixed case
     *
     * \returns String converted to all upper case
     */
    inline void asciitoupper(std::string &str) { std::transform(str.begin(), str.end(), str.begin(), ::toupper); }

    /*!
     * This is a class used to represent the possible options of a HTTP cookie
     */
    class Cookie {
    private:
        std::string _name;
        std::string _value;
        std::string _path;
        std::string _domain;
        std::string _expires;
        bool _secure;
        bool _http_only;
    public:
        /*!
         * Constructor of the cookie class
         *
         * \param[in] name_p Name of the cookie
         * \param[in] value_p Value of the Cookie
         */
        inline Cookie(const std::string &name_p, const std::string value_p) : _name(name_p), _value(value_p) {}

        /*!
         * Getter for the name
         */
        inline std::string name(void) const { return _name; }

        /*!
         * Setter for the name
         *
         * \param[in] name_p Name of the Cookie
         */
        inline void name(const std::string &name_p) { _name = name_p; }

        inline std::string value(void) const { return _value; }
        inline void value(const std::string &value_p) { _value = value_p; }

        inline std::string path(void) const { return _path; }
        inline void path(const std::string &path_p) { _path = path_p; }

        inline std::string domain(void) const { return _domain; }
        inline void domain(const std::string &domain_p) { _domain = domain_p; }

        inline std::string expires(void) const { return _expires; }
        inline void expires(int seconds_from_now = 0) {
            char buf[100];
            time_t now = time(0);
            now += seconds_from_now;
            struct tm tm = *gmtime(&now);
            strftime(buf, sizeof buf, "%a, %d %b %Y %H:%M:%S %Z", &tm);
            _expires = buf;
        }
        inline bool secure(void) const { return _secure; }
        inline void secure(bool secure_p) { _secure = secure_p; }
        inline bool httpOnly(void) const {return _http_only; }
        inline void httpOnly(bool http_only_p) { _http_only = http_only_p; }
    };

   /*!
    * For each request, the server creates a new instance of this class which is then passed
    * to the user supplied handler. It implements the basic features of the HTTP protocol
    * version 1.1. It is able to cope with chunked transfer and offers methods for reading and writing
    * from/to the http connection.
    *
    * An example of usage is as follows (within a request handler):
    *
    *     static void default_handler(Connection &conn, void *user_data)
    *     {
    *         conn.status(Connection::NOT_FOUND);
    *         conn.header("Content-Type", "text/text");
    *         conn.setBuffer();
    *         conn << "No handler available" << Connection::flush_data;
    *     }
    *
    */
    class Connection {
    public:
       /*!
        * \typedef HttpMethods
        * Enumeration of the existing HTTP methods. Some rather exotic methods have been left out.
        */
        typedef enum {
            OPTIONS = 0, //!< Allows a client to determine the options and/or requirements associated with a resource
            GET = 1,     //!< Retrieve whatever information (in the form of an entity) is identified by the Request-URI
            HEAD = 2,    //!< Identical to GET except that the server MUST NOT return a message-body in the response.
            POST = 3,    //!< Accept the entity enclosed in the request as a new subordinate of the resource identified by the Request-URI
            PUT = 4,     //!< Requests that the enclosed entity be stored under the supplied Request-URI
            DELETE = 5,  //!< Requests that the origin server delete the resource identified by the Request-URI
            TRACE = 6,   //!< Reflect the message received back to the client as the entity-body of a 200 (OK) response.
            CONNECT = 7, //!< For use with a proxy that can dynamically switch to being a tunnel
            OTHER = 8    //!< Fallback....
        } HttpMethod;

       /*!
        * \typedef StatusCodes
        * Enumeration of HTTP status codes.
        */
        typedef enum {
            CONTINUE = 100,
            SWITCHING_PROTOCOLS = 101,
            PROCESSING = 102,

            OK = 200,
            CREATED = 201,
            ACCEPTED = 202,
            NONAUTHORITATIVE_INFORMATION = 203,
            NO_CONTENT = 204,
            RESET_CONTENT = 205,
            PARTIAL_CONTENT = 206,
            MULTI_STATUS = 207,
            ALREADY_REPORTED = 208,
            IM_USED = 226,

            MULTIPLE_CHOCIES = 300,
            MOVED_PERMANENTLY = 301,
            FOUND = 302,
            SEE_OTHER = 303,
            NOT_MODIFIED = 304,
            USE_PROXY = 305,
            SWITCH_PROXY = 306,
            TEMPORARY_REDIRECT = 307,
            PERMANENT_REDIRECT = 308,

            BAD_REQUEST = 400,
            UNAUTHORIZED = 401,
            PAYMENT_REQUIRED = 402,
            FORBIDDEN = 403,
            NOT_FOUND = 404,
            METHOD_NOT_ALLOWED = 405,
            NOT_ACCEPTABLE = 406,
            PROXY_AUTHENTIFICATION_REQUIRED = 407,
            REQUEST_TIMEOUT = 408,
            CONFLICT = 409,
            GONE = 410,
            LENGTH_REQUIRED = 411,
            PRECONDITION_FAILED = 412,
            PAYLOAD_TOO_LARGE = 413,
            REQUEST_URI_TOO_LONG = 414,
            UNSUPPORTED_MEDIA_TYPE = 415,
            REQUEST_RANGE_NOT_SATISFIABLE = 416,
            EXPECTATION_FAILED = 417,
            I_AM_A_TEAPOT = 418,
            AUTHENTIFICATION_TIMEOUT = 419,
            METHOD_FAILURE = 420,
            TOO_MANY_REQUESTS = 429,
            UNAVAILABLE_FOR_LEGAL_REASONS = 451,

            INTERNAL_SERVER_ERROR = 500,
            NOT_IMPLEMENTED = 501,
            BAD_GATEWAY = 502,
            SERVICE_UNAVAILABLE = 503,
            GATEWAY_TIMEOUT = 504,
            HTTP_VERSION_NOT_SUPPORTED = 505,
            UNKOWN_ERROR = 520
        } StatusCodes;

       /*!
        * \typedef Commands Used for flushing the output stream to the socket
        */
        typedef enum {
            flush_data
        } Commands;

        /*!
         * \typedef for uploaded files
         */
        typedef struct {
            std::string fieldname; //!< Name of the HTTP field
            std::string origname;  //!< Original name of file
            std::string tmpname;   //!< the temporary name of the file
            std::string mimetype;  //!< The mimetype of the file
            size_t filesize;       //!< The size of the file in bytes
        } UploadedFile;


    private:
        Server *_server;          //!< Pointer to the server class
<<<<<<< HEAD
        std::string _peer_ip;           //!< IP number of client (peer)
        int _peer_port;            //!< Port of peer/client
=======
        std::string _peer_ip;     //!< IP number of client (peer)
        int _peer_port;           //!< Port of peer/client
>>>>>>> a7cbcaf8
        std::string http_version; //!< Holds the HTTP version of the request
        bool _secure;             //!< true if SSL used
        HttpMethod _method;       //!< request method
        std::string _host;        //!< host name that was used (for virtual hosts)
        std::string _uri;         //!< uri of the request
        std::map<std::string,std::string> get_params;     //!< parsed query string
        std::map<std::string,std::string> post_params;    //!< parsed post parameters
        std::map<std::string,std::string> request_params; //!< parsed and merged get and post parameters
        std::map<std::string,std::string> header_in;      //!< Input header fields
        std::map<std::string,std::string> header_out;     //!< Output header fields
        std::map<std::string,std::string> _cookies;       //!< Incoming cookies
        std::vector<UploadedFile> _uploads;               //!< Upoaded files
        std::string _tmpdir;        //!< directory used to temporary storage of files (e.g. uploads)
        StatusCodes status_code;    //!< Status code of response
        std::string status_string;  //!< Short description of status code
        bool header_sent;           //!< True if header already sent
        bool _keep_alive;           //!< if true, don't close the socket after the request
        int _keep_alive_timeout;    //!< timeout for connection
        bool _chunked_transfer_in;  //!< Input data is chunked
        bool _chunked_transfer_out; //!< output data is sent in chunks
        bool _finished;             //!< Transfer of response data finished
        std::istream *ins;          //!< incoming data stream
        std::ostream *os;           //!< outgoing data stream
        char *_content;             //!< Content if content-type is "text/plain", "application/json" etc.
        unsigned content_length;    //!< length of body in octets (used if not chunked transfer)
        std::string _content_type;   //!< Content-type (mime type of content)
        unsigned next_chunk;        //!< not used yet (for reading chunks from incoming stream)
        std::ofstream *cachefile;   //!< pointer to cache file

        char *outbuf;               //!< If not NULL, pointer to the output buffer (buffered output used)
        size_t outbuf_size;         //!< Actual size of output buffer
        size_t outbuf_inc;          //!< Increment of outbuf buffer if it has to be enlarged
        size_t outbuf_nbytes;       //!< number of bytes used so far in output buffer
        bool _reset_connection;     //!< true, if connection should be reset (e.g. cors)
        std::shared_ptr<spdlog::logger> _logger; //!< logger...

       /*!
        * Read, process and parse the HTTP request header
        */
        void process_header ();

       /*
        * Add the given data to the output buffer. If necessary increase its size
        *
        * \param[in] buf Buffer containing the data
        * \param[in] n Number of bytes
        */
        void add_to_outbuf(char *buf, size_t n);

       /*!
        * Send the HTTP header. If n > 0, a "Content-Lenght" header is added
        *
        * \param[in] n Size of response body (0, if no body or chunked transfer is used)
        */
        void send_header(size_t n = 0);

       /*!
        * Finalize response and flush all buffers
        */
        void finalize();


    public:
       /*!
        * Default constructor creates empty connection that cannot be used for anything
        */
        Connection(void);

       /*!
        * Constructor of a connection
        *
        * The constructor does most of the processing for a connection. In case of a PUT or POST
        * it reads the body of the message and prepares it for processing. The information can
        * be accessed by the postParams methods. In case of an upload of one or several files,
        * the information can be found using the uploads() method.
        *
        * \param[in] server_p Pointer to the server instance
        * \param[in] ins_p An input stream (constructed with \class StreamSock) of the HTTP socket
        * \param[in] os_p Output stream (constructed with \class StreamSock) of the HTTP socket
        * \param[in] Path to directory for temporaray files (e.g. uploads)
        * \param[in] If > 0, an output buffer is created.
        * \param[in] Increment size of output buffer (it will be increased by multiple of this size if necessary)
        */
        Connection(Server *server_p, std::istream *ins_p, std::ostream *os_p, const std::string &tmpdir_p, size_t buf_size = 0, size_t buf_inc = 8192);

        Connection(const Connection &conn);

        Connection& operator=(const Connection& other);

       /*!
        * Destructor which frees all resources
        */
        ~Connection();


        inline bool finished() { return _finished; } // TODO: Temporary for debugging!!

       /*!
        * Get the server
        */
        inline Server *server(void) { return _server; }

       /*!
        * Get the ip of the peer/client
        *
        * \returns String with peer IP (either IP4 or IP6)
        */
        inline std::string peer_ip(void) { return _peer_ip; }

       /*!
        * Set ip of peer
        *
        * \param ip String containing peer ip
        */
<<<<<<< HEAD
        inline void peer_ip(std::string &ip) { _peer_ip = ip; }
=======
        inline void peer_ip(const std::string &ip) { _peer_ip = ip; }
>>>>>>> a7cbcaf8

       /*!
        * Get port number of peer
        *
        * \returns Port number of peer
        */
        inline int peer_port(void) { return _peer_port; }

       /*!
        * Set port of peer
        *
        * \param port Port number of peer
        */
        inline void peer_port(int port) { _peer_port = port; }


       /*!
<<<<<<< HEAD
         * Get the request URI
         *
         * \returns std::string containig the hostname given
         */
=======
        * Return true if a secure (SSL) connection is used
        */
        inline bool secure(void) { return _secure; }

       /*!
        * Set the secure connection status
        */
        inline void secure(bool sec) { _secure = sec; }

       /*!
        * Get the request URI
        *
        * \returns std::string containig the hostname given
        */
>>>>>>> a7cbcaf8
        inline std::string host() { return _host; }

        /*!
        * Get the request URI
        *
        * \returns std::string containing the uri
        */
        inline std::string uri() { return _uri; }

       /*!
        * Returns the request method
        *
        * \returns Returns the methods as \typedef HttpMethod
        */
        inline HttpMethod method() { return _method; }

       /*!
        * Returns true if keep alive header was present in request
        *
        * \returns Keep alive status as boolean
        */
        inline bool keepAlive(void) { return _keep_alive; }

       /*!
        * Adds a keep-alive timeout to the socket
        *
        * \param[in] sock The input socket
        * \param[in] default_timeout Sets the default timeout of the
        * has not been a keep-alive header in the HTTP request.
        */
        void setupKeepAlive(int sock, int default_timeout = 20);

       /*!
        * Set the keep alive time (in seconds)
        *
        * \param[in] keep_alive_timeout Set the keep alive timeout to this value (in seconds)
        */
        inline void keepAliveTimeout(int keep_alive_timeout) { _keep_alive_timeout = keep_alive_timeout; }

       /*!
        * Return the keep alive timeout of the connection
        *
        * \returns keep alive timeout in seconds
        */
        inline int keepAliveTimeout(void) { return _keep_alive_timeout; }

       /*!
        * Sets the response status code
        *
        * \param[in] status_code_p Status code as defined in \typedef StatusCodes
        * \param[in] status_string_p Additional status code description that is added
        */
        void status(StatusCodes status_code_p, const std::string status_string_p = "");

       /*!
        * Returns a list of all header fields in the request as std::vector
        *
        * \returns List of all request header fields as std::vector
        */
        std::vector<std::string> header(void);

       /*!
        * Returns the value of the given header field. If the field does not
        * exist, an empty string is returned.
        *
        * \returns String with header field value
        */
        inline std::string& header(const std::string& name) { return header_in[name]; }

       /*
        * \brief Adds the given header field to the output header.
        *
        * This method is used to add header fields to the output header. This
        * is only possible as long as the header has not yet been sent. If buffered
        * output is used, the header and body are sent at the end of processing the request.
        * However, if an unbuffered connection is used, sending the first data of the message
        * body will send the header data. Afterwards no more header fields may be added!
        *
        * \param name Name of the header field
        * \param Value of the header field
        */
        void header(std::string name, std::string value);

       /*!
        * Send the CORS header with the given origin
        *
        * \params[in] origin URL of the origin
        */
        void corsHeader(const char *origin);

       /*!
        * Send the CORS header with the given origin
        *
        * \params[in] origin URL of the origin
        */
        void corsHeader(const std::string &origin);

       /*!
        * Returns a map of cookies
        */
        inline std::map<std::string,std::string> cookies (void) { return _cookies; };

       /*!
        * Set a cookie
        *
        * \param[in] cookie_p An instance of the cookie data
        */
        void cookies(const Cookie &cookie_p);


       /*!
        * Get the directory for temporary files
        *
        * \returns path of temporary directory
        */
        inline std::string tmpdir(void) { return _tmpdir; }

       /*!
        * setting the directory for temporary files
        *
        * \param[in] tmpdir_p String with the path to the directory to be used for temporary uploads
        */
        inline void tmpdir(const std::string &tmpdir_p) { _tmpdir = tmpdir_p; }

       /*!
        * Return a list of the get parameter names
        *
        * \returns List of get parameter names as std::vector
        */
        std::vector<std::string> getParams(void);

       /*!
        * Return the given get value. If the get parameter does not
        * exist, an empty string is returned.
        *
        * \param[in] name Name of the query parameter
        */
        std::string getParams(const std::string& name);

       /*!
        * Return a list of the post parameter names
        *
        * \returns List of post parameter names as std::vector
        */
        std::vector<std::string> postParams(void);

       /*!
        * Return the given post value. If the post parameter does not
        * exist, an empty string is returned.
        *
        * \param[in] name Name of the post parameter
        */
        std::string postParams(const std::string& name);

       /*!
        * Return the uploads
        *
        * \returns Vector of UploadedFile
        */
        inline std::vector<UploadedFile> uploads() { return _uploads; }

       /*!
        * Remove all files that have been uploaded from the temporary directory
        */
        bool cleanupUploads(void);


       /*!
        * Return a list of the request parameter names. Request parameters
        * are constructed by merging get and post parameters with get parameter
        * taking precedence over post parameters (thus overriding post parameters)
        *
        * \returns List of post parameter names as std::vector
        */
        std::vector<std::string> requestParams(void);

       /*!
        * Return the given request value. Request parameters
        * are constructed by merging get and post parameters with get parameter
        * taking precedence over post parameters (thus overriding post parameters)
        * If the request parameter does not
        * exist, an empty string is returned.
        *
        * \param[in] name Name of the post parameter
        */
        std::string requestParams(const std::string& name);

       /*!
        * returns a vector of components (separated by a ";") from a header value, e.g.
        * Content-Disposition: form-data; name="mycontrol"
        *
        * \param[in] valstr String to be parsed
        * \returns Vector of options
        */
        std::vector<std::string> process_header_value(const std::string &valstr);

       /*!
        * Returns the content length from PUT and DELETE requests
        *
        * \returns Content length
        */
        inline size_t contentLength(void) { return content_length; }

       /*!
        *  Get the content from PUT and DELETE requests
        *
        *  \returns Content as pointer to char
        */
        inline const char *content(void) const { return _content; }

       /*!
        * Get the content type for PUT and DELETE requests
        *
        * \returns Content type as string
        */
        inline std::string contentType(void) { return _content_type; }

       /*!
        * Add a Content-Length header. This method is used to add the size of the
        * response body if unbuffered IO is used. If a buffered connection is used,
        * the Content-Length header will be added automatically!
        *
        * \param[in] n Number of octets the body will have
        */
        inline void addContentLength(size_t n) { header("Content-Length", std::to_string(n)); }

       /*
        * Use a buffered connection. This method can be used a long as no body data has been added.
        *
        * \param[in] buf_size Initial buffer size
        * \param[in] buf_inc Increment size, if the buffer size has to be increased
        */
        void setBuffer(size_t buf_size = 8912, size_t buf_inc = 8912);

        inline bool isBuffered(void) {return ( outbuf != NULL); }
       /*!
        * Set the transfer mode for the response to chunked
        */
        void setChunkedTransfer();

/*!
        * open a cache file
        *
        * \param[in] cfname Name of cache file
        */
        void openCacheFile(const std::string &cfname);

       /*!
        * close cache file
        */
        void closeCacheFile(void);

       /*!
        * Quasi "raw" data transmition. Sens the header if not yet done, and then
        * send the given data directly to the output without buffering etc.
        *
        * \param[in] buffer Data to be transfered
        * \param[in] n Number of bytes to be sent
        */
        void sendData(const void *buffer, size_t n);

       /*!
        * Send the given data. If the output is buffered, the data is added to the output
        * buffer. If the connection is unbuffered and chunked, a new chunk is sent containing the data.
        * If the connection is unbuffered but not chunked, the data is just sent directly.
        *
        * \param[in] buffer Data to be transfered
        * \param[in] n Number of bytes to be sent
        */
        void send(const void *buffer, size_t n);

       /*!
        * Send the given data. If the connection is buffered, add the data to the output buffer,
        * calculate the "Content-Lenght" header and add it, then send the whole response. After sending,
        * the connection is finished and no more data can be sent.
        * If the connection is unbuffered, just send a new chunk. Please note that the final empty
        * chunk will be sent of finalization of the connection (called by the destructor).
        *
        * \param[in] buffer Data to be transfered
        * \param[in] n Number of bytes to be sent
        */
        void sendAndFlush(const void *buffer, size_t n);

       /*!
        * Sends the data of a file to the connection
        *
        * \param[in] path Path to the file
        */
        void sendFile(const std::string &path, const size_t bufsize = 8192, size_t from = 0, size_t to = 0);

        /*!
        * Send the given string to the output. Uses \method send
        *
        * \param[in] str String to be sent
        *
        * \returns Connection instance
        */
        Connection &operator<<(const std::string &str);

        /*!
        * Send the given command (see \typedef Commands) to the output. Up to now
        * the only command availabe is Connection::flush_data
        *
        * \param[in] cmd Command to be sent.
        *
        * \returns Connection instance
        */
        Connection &operator<<(Commands cmd);

       /*!
        * Send a string representation of the given Error to the connection
        *
        * \param[in] err Error as might be thrown by the shttps package
        *
        * \returns Connection instance
        */
        Connection &operator<<(const Error& err);

       /*!
        * Sends the header and all data available.
        */
        void flush(void);

       /*!
        * Flags the connection to be reset
        */
        inline bool resetConnection(void) { return _reset_connection; }
    };

}

#endif<|MERGE_RESOLUTION|>--- conflicted
+++ resolved
@@ -288,13 +288,8 @@
 
     private:
         Server *_server;          //!< Pointer to the server class
-<<<<<<< HEAD
-        std::string _peer_ip;           //!< IP number of client (peer)
-        int _peer_port;            //!< Port of peer/client
-=======
         std::string _peer_ip;     //!< IP number of client (peer)
         int _peer_port;           //!< Port of peer/client
->>>>>>> a7cbcaf8
         std::string http_version; //!< Holds the HTTP version of the request
         bool _secure;             //!< true if SSL used
         HttpMethod _method;       //!< request method
@@ -409,11 +404,7 @@
         *
         * \param ip String containing peer ip
         */
-<<<<<<< HEAD
-        inline void peer_ip(std::string &ip) { _peer_ip = ip; }
-=======
         inline void peer_ip(const std::string &ip) { _peer_ip = ip; }
->>>>>>> a7cbcaf8
 
        /*!
         * Get port number of peer
@@ -431,12 +422,6 @@
 
 
        /*!
-<<<<<<< HEAD
-         * Get the request URI
-         *
-         * \returns std::string containig the hostname given
-         */
-=======
         * Return true if a secure (SSL) connection is used
         */
         inline bool secure(void) { return _secure; }
@@ -451,7 +436,6 @@
         *
         * \returns std::string containig the hostname given
         */
->>>>>>> a7cbcaf8
         inline std::string host() { return _host; }
 
         /*!
