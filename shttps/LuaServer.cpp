/*
 * Copyright © 2016 Lukas Rosenthaler, Andrea Bianco, Benjamin Geer,
 * Ivan Subotic, Tobias Schweizer, André Kilchenmann, and André Fatton.
 * This file is part of Sipi.
 * Sipi is free software: you can redistribute it and/or modify
 * it under the terms of the GNU Affero General Public License as published
 * by the Free Software Foundation, either version 3 of the License, or
 * (at your option) any later version.
 * Sipi is distributed in the hope that it will be useful,
 * but WITHOUT ANY WARRANTY; without even the implied warranty of
 * MERCHANTABILITY or FITNESS FOR A PARTICULAR PURPOSE.
 * Additional permission under GNU AGPL version 3 section 7:
 * If you modify this Program, or any covered work, by linking or combining
 * it with Kakadu (or a modified version of that library) or Adobe ICC Color
 * Profiles (or a modified version of that library) or both, containing parts
 * covered by the terms of the Kakadu Software Licence or Adobe Software Licence,
 * or both, the licensors of this Program grant you additional permission
 * to convey the resulting work.
 * See the GNU Affero General Public License for more details.
 * You should have received a copy of the GNU Affero General Public
 * License along with Sipi.  If not, see <http://www.gnu.org/licenses/>.
 */
#include <algorithm>
#include <functional>
#include <cctype>
#include <iostream>
#include <fstream>
#include <sstream>
#include <string>
#include <cstring>      // Needed for memset
#include <chrono>

#include <sys/types.h>
#include <sys/stat.h>
#include <unistd.h>
#include <sys/socket.h>
#include <netdb.h>
#include <arpa/inet.h>

#include "SockStream.h"
#include "LuaServer.h"
#include "Connection.h"
#include "Server.h"
#include "ChunkReader.h"

#include "sole.hpp"

#ifdef SHTTPS_ENABLE_SSL
#include "jwt.h"
#endif

#include <jansson.h>

using namespace std;
using  ms = chrono::milliseconds;
using get_time = chrono::steady_clock ;

static const char __file__[] = __FILE__;

static const char servertablename[] = "server";

namespace shttps {


    char luaconnection[] = "__shttpsconnection";

    /*!
     * Error handler for Lua errors!
     */
    static int dont_panic(lua_State *L) {
        const char *luapanic = lua_tostring(L, -1);
        throw Error(__file__, __LINE__, string("Lua panic: ") + luapanic);
    }
    //=========================================================================

    // trim from start
    static inline std::string &ltrim(std::string &s) {
        s.erase(s.begin(), std::find_if(s.begin(), s.end(), std::not1(std::ptr_fun<int, int>(std::isspace))));
        return s;
    }
    //=========================================================================

    // trim from end
    static inline std::string &rtrim(std::string &s) {
        s.erase(std::find_if(s.rbegin(), s.rend(), std::not1(std::ptr_fun<int, int>(std::isspace))).base(), s.end());
        return s;
    }
    //=========================================================================

    // trim from both ends
    static inline std::string &trim(std::string &s) {
        return ltrim(rtrim(s));
    }
    //=========================================================================

<<<<<<< HEAD
=======
    /*
     * base64.cpp and base64.h
     *
     * Copyright (C) 2004-2008 René Nyffenegger
     *
     * This source code is provided 'as-is', without any express or implied
     * warranty. In no event will the author be held liable for any damages
     * arising from the use of this software.
     *
     * Permission is granted to anyone to use this software for any purpose,
     * including commercial applications, and to alter it and redistribute it
     * freely, subject to the following restrictions:
     *
     * 1. The origin of this source code must not be misrepresented; you must not
     * claim that you wrote the original source code. If you use this source code
     * in a product, an acknowledgment in the product documentation would be
     * appreciated but is not required.
     *
     * 2. Altered source versions must be plainly marked as such, and must not be
     * misrepresented as being the original source code.
     *
     * 3. This notice may not be removed or altered from any source distribution.
     *
     * René Nyffenegger rene.nyffenegger@adp-gmbh.ch
     *
     *
     */

    static const std::string base64_chars =
            "ABCDEFGHIJKLMNOPQRSTUVWXYZ"
                    "abcdefghijklmnopqrstuvwxyz"
                    "0123456789+/";


    static inline bool is_base64(unsigned char c) {
        return (isalnum(c) || (c == '+') || (c == '/'));
    }

    static std::string base64_encode(unsigned char const* bytes_to_encode, unsigned int in_len) {
        std::string ret;
        int i = 0;
        int j = 0;
        unsigned char char_array_3[3];
        unsigned char char_array_4[4];

        while (in_len--) {
            char_array_3[i++] = *(bytes_to_encode++);
            if (i == 3) {
                char_array_4[0] = (char_array_3[0] & 0xfc) >> 2;
                char_array_4[1] = ((char_array_3[0] & 0x03) << 4) + ((char_array_3[1] & 0xf0) >> 4);
                char_array_4[2] = ((char_array_3[1] & 0x0f) << 2) + ((char_array_3[2] & 0xc0) >> 6);
                char_array_4[3] = char_array_3[2] & 0x3f;

                for(i = 0; (i <4) ; i++)
                    ret += base64_chars[char_array_4[i]];
                i = 0;
            }
        }

        if (i)
        {
            for(j = i; j < 3; j++)
                char_array_3[j] = '\0';

            char_array_4[0] = (char_array_3[0] & 0xfc) >> 2;
            char_array_4[1] = ((char_array_3[0] & 0x03) << 4) + ((char_array_3[1] & 0xf0) >> 4);
            char_array_4[2] = ((char_array_3[1] & 0x0f) << 2) + ((char_array_3[2] & 0xc0) >> 6);
            char_array_4[3] = char_array_3[2] & 0x3f;

            for (j = 0; (j < i + 1); j++)
                ret += base64_chars[char_array_4[j]];

            while((i++ < 3))
                ret += '=';

        }

        return ret;

    }

    static std::string base64_decode(std::string const& encoded_string) {
        int in_len = encoded_string.size();
        int i = 0;
        int j = 0;
        int in_ = 0;
        unsigned char char_array_4[4], char_array_3[3];
        std::string ret;

        while (in_len-- && ( encoded_string[in_] != '=') && is_base64(encoded_string[in_])) {
            char_array_4[i++] = encoded_string[in_]; in_++;
            if (i ==4) {
                for (i = 0; i <4; i++)
                    char_array_4[i] = base64_chars.find(char_array_4[i]);

                char_array_3[0] = (char_array_4[0] << 2) + ((char_array_4[1] & 0x30) >> 4);
                char_array_3[1] = ((char_array_4[1] & 0xf) << 4) + ((char_array_4[2] & 0x3c) >> 2);
                char_array_3[2] = ((char_array_4[2] & 0x3) << 6) + char_array_4[3];

                for (i = 0; (i < 3); i++)
                    ret += char_array_3[i];
                i = 0;
            }
        }

        if (i) {
            for (j = i; j <4; j++)
                char_array_4[j] = 0;

            for (j = 0; j <4; j++)
                char_array_4[j] = base64_chars.find(char_array_4[j]);

            char_array_3[0] = (char_array_4[0] << 2) + ((char_array_4[1] & 0x30) >> 4);
            char_array_3[1] = ((char_array_4[1] & 0xf) << 4) + ((char_array_4[2] & 0x3c) >> 2);
            char_array_3[2] = ((char_array_4[2] & 0x3) << 6) + char_array_4[3];

            for (j = 0; (j < i - 1); j++) ret += char_array_3[j];
        }

        return ret;
    }
>>>>>>> a7cbcaf8

    /*!
     * Instantiates a Lua server
     */
    LuaServer::LuaServer() {
        if ((L = luaL_newstate()) == NULL) {
            throw new Error(__file__, __LINE__, "Couldn't start lua interpreter!");
        }
        lua_atpanic(L, dont_panic);
        luaL_openlibs(L);

    }
    //=========================================================================

    /*!
     * Instantiates a Lua server and directly executes the script file given
     *
     * \param[in] luafile A file containing a Lua script or a Lua code chunk
     */
    LuaServer::LuaServer(const string &luafile, bool iscode) {
        if ((L = luaL_newstate()) == NULL) {
            throw new Error(__file__, __LINE__, "Couldn't start lua interpreter!");
        }

        lua_atpanic(L, dont_panic);

        luaL_openlibs(L);


        if (!luafile.empty()) {
            if (iscode) {
                if (luaL_loadstring(L, luafile.c_str()) != 0) {
                    const char *luaerror = lua_tostring(L, -1);
                    throw Error(__FILE__, __LINE__, string("Lua error: ") + luaerror);
                }
            }
            else {
                if (luaL_loadfile(L, luafile.c_str()) != 0) {
                    const char *luaerror = lua_tostring(L, -1);
                    throw Error(__FILE__, __LINE__, string("Lua error: ") + luaerror);
                }
            }
            if (lua_pcall(L, 0, LUA_MULTRET, 0) != 0) {
                const char *luaerror = lua_tostring(L, -1);
                throw Error(__FILE__, __LINE__, string("Lua error: ") + luaerror);
            }
        }
    }
    //=========================================================================

    /*!
     * Destroys the Lua server and free's all resources (garbage collectors are called here)
     */
    LuaServer::~LuaServer() {
        lua_close(L);
    }
    //=========================================================================

    /*!
     * Activates the the connection buffer. Optionally the buffer size and increment size can be given
     * LUA: server.setBuffer([bufsize][,incsize])
     */
    static int lua_setbuffer(lua_State *L) {
        int bufsize = 0;
        int incsize = 0;

        int top = lua_gettop(L);
        if (top > 0) {
            if (lua_isinteger(L, 1)) {
                bufsize = lua_tointeger(L, 1);
            }
            else {
                lua_pushstring(L,
                               "'server.setbuffer([bufize][, incsize])': requires bufsize size as integer!");
                lua_error(L);
            }
        }
        if (top > 1) {
            if (lua_isinteger(L, 2)) {
                incsize = lua_tointeger(L, 2);
            }
            else {
                lua_pushstring(L,
                               "'server.setbuffer([bufize][, incsize])': requires incsize size as integer!");
                lua_error(L);
            }
        }
        lua_pop(L, 2);

        lua_getglobal(L, luaconnection); // push onto stack
        Connection *conn = (Connection *) lua_touserdata(L, -1); // does not change the stack
        lua_remove(L, -1); // remove from stack

        if ((bufsize > 0) && (incsize > 0)) {
            conn->setBuffer(bufsize, incsize);
        }
        else if (bufsize > 0) {
            conn->setBuffer(bufsize);
        }
        else {
            conn->setBuffer();
        }

        return 0;
    }
    //=========================================================================

    /*!
     * Checks the filetype of a given filepath
     * LUA: server.fs.ftype("path")
     * RETURNS: "FILE", "DIRECTORY", "CHARDEV", "BLOCKDEV", "LINK", "SOCKET" or "UNKNOWN"
     */
    static int lua_fs_ftype(lua_State *L) {
        struct stat s;

        int top = lua_gettop(L);
        if (top < 1) {
            lua_pushstring(L, "'server.fs.ftype(filename)': parameter missing!");
            lua_error(L);
            return 0;
        }
        if (!lua_isstring(L, 1)) {
            lua_pushstring(L, "'server.fs.ftype(filename)': filename is not a string!");
            lua_error(L);
            return 0;
        }
        const char *filename = lua_tostring(L, 1);
        lua_pop(L, 1); // clear stack

        if (stat(filename, &s) != 0) {
            lua_pushstring(L, strerror(errno));
            lua_error(L);
            return 0;
        }

        if (S_ISREG(s.st_mode)) {
            lua_pushstring(L, "FILE");
        }
        else if (S_ISDIR(s.st_mode)) {
            lua_pushstring(L, "DIRECTORY");
        }
        else if (S_ISCHR(s.st_mode)) {
            lua_pushstring(L, "CHARDEV");
        }
        else if (S_ISBLK(s.st_mode)) {
            lua_pushstring(L, "BLOCKDEV");
        }
        else if (S_ISLNK(s.st_mode)) {
            lua_pushstring(L, "LINK");
        }
        else if (S_ISFIFO(s.st_mode)) {
            lua_pushstring(L, "FIFO");
        }
        else if (S_ISSOCK(s.st_mode)) {
            lua_pushstring(L, "SOCKET");
        }
        else {
            lua_pushstring(L, "UNKNOWN");
        }
        return 1;
    }
    //=========================================================================

    /*!
     * check if a file is readable
     * LUA: server.fs.is_readable(filepath)
     */
    static int lua_fs_is_readable(lua_State *L) {
        int top = lua_gettop(L);
        if (top < 1) {
            lua_pushstring(L, "'server.fs.is_readable(filename)': parameter missing!");
            lua_error(L);
            return 0;
        }
        if (!lua_isstring(L, 1)) {
            lua_pushstring(L, "'server.fs.is_readable(filename)': filename is not a string!");
            lua_error(L);
            return 0;
        }
        const char *filename = lua_tostring(L, 1);
        lua_pop(L, 1); // clear stack

        if (access(filename, R_OK) == 0) {
            lua_pushboolean(L, true);
        }
        else {
            lua_pushboolean(L, false);
        }
        return 1;
    }
    //=========================================================================

    /*!
     * check if a file is writeable
     * LUA: server.fs.is_writeable(filepath)
     */
    static int lua_fs_is_writeable(lua_State *L) {
        int top = lua_gettop(L);
        if (top < 1) {
            lua_pushstring(L, "'server.fs.is_writeable(filename)': parameter missing!");
            lua_error(L);
            return 0;
        }
        if (!lua_isstring(L, 1)) {
            lua_pushstring(L, "'server.fs.is_writeable(filename)': filename is not a string!");
            lua_error(L);
            return 0;
        }
        const char *filename = lua_tostring(L, 1);
        lua_pop(L, 1); // clear stack

        if (access(filename, W_OK) == 0) {
            lua_pushboolean(L, true);
        }
        else {
            lua_pushboolean(L, false);
        }
        return 1;
    }
    //=========================================================================

    /*!
     * check if a file is executable
     * LUA: server.fs.is_executable(filepath)
     */
    static int lua_fs_is_executable(lua_State *L) {
        int top = lua_gettop(L);
        if (top < 1) {
            lua_pushstring(L, "'server.fs.is_executable(filename)': parameter missing!");
            lua_error(L);
            return 0;
        }
        if (!lua_isstring(L, 1)) {
            lua_pushstring(L, "'server.fs.is_executable(filename)': filename is not a string!");
            lua_error(L);
            return 0;
        }
        const char *filename = lua_tostring(L, 1);
        lua_pop(L, 1); // clear stack

        if (access(filename, X_OK) == 0) {
            lua_pushboolean(L, true);
        }
        else {
            lua_pushboolean(L, false);
        }
        return 1;
    }
    //=========================================================================

    /*!
     * check if a file exists
     * LUA: server.fs.exists(filepath)
     */
    static int lua_fs_exists(lua_State *L) {
        int top = lua_gettop(L);
        if (top < 1) {
            lua_pushstring(L, "'server.fs.exists(filename)': parameter missing!");
            lua_error(L);
            return 0;
        }
        if (!lua_isstring(L, 1)) {
            lua_pushstring(L, "'server.fs.exists(filename)': filename is not a string!");
            lua_error(L);
            return 0;
        }
        const char *filename = lua_tostring(L, 1);
        lua_pop(L, 1); // clear stack

        if (access(filename, F_OK) == 0) {
            lua_pushboolean(L, true);
        }
        else {
            lua_pushboolean(L, false);
        }
        return 1;
    }
    //=========================================================================


    /*!
     * deletes a file from the file system. The file must exist and the user must have write
     * access
     * LUA: server.fs.unlink(filename)
     */
    static int lua_fs_unlink(lua_State *L) {
        int top = lua_gettop(L);
        if (top < 1) {
            lua_pushstring(L, "'server.fs.unlink(filename)': parameter missing!");
            lua_error(L);
            return 0;
        }
        if (!lua_isstring(L, 1)) {
            lua_pushstring(L, "'server.fs.unlink(filename)': filename is not a string!");
            lua_error(L);
            return 0;
        }
        const char *filename = lua_tostring(L, 1);
        lua_pop(L, 1); // clear stack

        if (unlink(filename) != 0) {
            lua_pushstring(L, strerror(errno));
            lua_error(L);
            return 0;
        }
        return 0;
    }
    //=========================================================================

    /*!
     * Creates a new directory
     * LUA: server.fs.mkdir(dirname, tonumber('0755', 8))
     */
    static int lua_fs_mkdir(lua_State *L) {
        int top = lua_gettop(L);
        if (top < 2) {
            lua_pushstring(L, "'server.fs.mkdir(dirname, mask)': parameter missing!");
            lua_error(L);
            return 0;
        }
        if (!lua_isstring(L, 1)) {
            lua_pushstring(L, "'server.fs.mkdir(dirname, mask)': dirname is not a string!");
            lua_error(L);
            return 0;
        }
        if (!lua_isinteger(L, 2)) {
            lua_pushstring(L, "'server.fs.mkdir(dirname, mask)': mask is not an integer!");
            lua_error(L);
            return 0;
        }
        const char *dirname = lua_tostring(L, 1);
        int mode = lua_tointeger(L, 2);
        lua_pop(L, 2); // clear stack

        if (mkdir(dirname, mode) != 0) {
            lua_pushstring(L, strerror(errno));
            lua_error(L);
            return 0;
        }
        return 0;
    }
    //=========================================================================

    /*!
     * Creates a new directory
     * LUA: server.fs.mkdir(dirname)
     */
    static int lua_fs_rmdir(lua_State *L) {
        int top = lua_gettop(L);
        if (top < 1) {
            lua_pushstring(L, "'server.fs.rmdir(dirname)': parameter missing!");
            lua_error(L);
            return 0;
        }
        if (!lua_isstring(L, 1)) {
            lua_pushstring(L, "'server.fs.rmdir(dirname)': dirname is not a string!");
            lua_error(L);
            return 0;
        }
        const char *dirname = lua_tostring(L, 1);
        lua_pop(L, 1); // clear stack

        if (rmdir(dirname) != 0) {
            lua_pushstring(L, strerror(errno));
            lua_error(L);
            return 0;
        }
        return 0;
    }
    //=========================================================================

    /*!
     * gets the current working directory
     * LUA: curdir = server.fs.getcwd()
     */
    static int lua_fs_getcwd(lua_State *L) {
        char *dirname = getcwd(NULL, 0);
        lua_pushstring(L, dirname);
        free(dirname);
        return 1;
    }
    //=========================================================================

    /*!
     * Change working directory
     * LUA: oldir = server.fs.chdir(newdir)
     */
    static int lua_fs_chdir(lua_State *L) {
        int top = lua_gettop(L);
        if (top < 1) {
            lua_pushstring(L, "'server.fs.chdir(dirname)': parameter missing!");
            lua_error(L);
            return 0;
        }
        if (!lua_isstring(L, 1)) {
            lua_pushstring(L, "'server.fs.chdir(dirname)': dirname is not a string!");
            lua_error(L);
            return 0;
        }
        const char *dirname = lua_tostring(L, 1);
        lua_pop(L, 1); // clear stack

        char *olddirname = getcwd(NULL, 0);

        if (chdir(dirname) != 0) {
            lua_pushstring(L, strerror(errno));
            lua_error(L);
            return 0;
        }
        lua_pushstring(L, olddirname);
        free(olddirname);
        return 1;
    }
    //=========================================================================

    static const luaL_Reg fs_methods[] = {
            {"ftype", lua_fs_ftype},
            {"is_readable", lua_fs_is_readable},
            {"is_writeable", lua_fs_is_writeable},
            {"is_executable", lua_fs_is_executable},
            {"exists", lua_fs_exists},
            {"unlink", lua_fs_unlink},
            {"mkdir", lua_fs_mkdir},
            {"rmdir", lua_fs_rmdir},
            {"getcwd", lua_fs_getcwd},
            {"chdir", lua_fs_chdir},
            {0,     0}
    };
    //=========================================================================


    /*!
     * Generates a random version 4 uuid string
     * LUA: uuid = server.uuid()
     */
    static int lua_uuid(lua_State *L) {
        sole::uuid u4 = sole::uuid4();
        string uuidstr = u4.str();
        lua_pushstring(L, uuidstr.c_str());
        return 1;
    }
    //=========================================================================

    /*!
     * Generate a base62-uuid string
     * LUA: uuid62 = server.uuid62()
     */
    static int lua_uuid_base62(lua_State *L) {
        sole::uuid u4 = sole::uuid4();
        string uuidstr62 = u4.base62();
        lua_pushstring(L, uuidstr62.c_str());
        return 1;
    }
    //=========================================================================

    /*!
     * Converts a uuid-string to a base62 uuid
     * LUA: uuid62 = server.uuid_to_base62(uuid)
     */
    static int lua_uuid_to_base62(lua_State *L) {
        int top = lua_gettop(L);
        if (top != 1) {
            lua_pushstring(L, "'server.uuid_tobase62(uuid)': uuid parameter missing!");
            lua_error(L);
            return 0;
        }
        if (!lua_isstring(L, 1)) {
            lua_pushstring(L, "'server.uuid_tobase62(uuid)': uuid is not a string!");
            lua_error(L);
            return 0;
        }
        const char *uuidstr = lua_tostring(L, 1);
        lua_pop(L, 1); // clear stack

        sole::uuid u4 = sole::rebuild(uuidstr);
        string uuidb62str = u4.base62();
        lua_pushstring(L, uuidb62str.c_str());

        return 1;
    }
    //=========================================================================

    /*!
     * Converts a base62-uuid to a "normal" uuid
     * LUA: uuid = server.base62_to_uuid(uuid62)
     */
    static int lua_base62_to_uuid(lua_State *L) {
        int top = lua_gettop(L);
        if (top < 1) {
            lua_pushstring(L, "'server.base62_to_uuid(uuid62)': uuid62 parameter missing!");
            lua_error(L);
            return 0;
        }
        if (!lua_isstring(L, 1)) {
            lua_pushstring(L, "'server.base62_to_uuid(uuid62)': uuid62 is not a string!");
            lua_error(L);
            return 0;
        }
        const char *uuidb62 = lua_tostring(L, 1);
        lua_pop(L, 1); // clear stack


        sole::uuid u4 = sole::rebuild(uuidb62);
        string uuidstr = u4.str();
        lua_pushstring(L, uuidstr.c_str());

        return 1;
    }
    //=========================================================================

    /*!
     * Prints variables and/or strings to the HTTP connection
     * LUA: server.print("string"|var1 [,"string|var]...)
     */
    static int lua_print(lua_State *L) {
        lua_getglobal(L, luaconnection); // push onto stack
        Connection *conn = (Connection *) lua_touserdata(L, -1); // does not change the stack
        lua_remove(L, -1); // remove from stack

        int top = lua_gettop(L);

        for (int i = 1; i <= top; i++) {
            const char *str = lua_tostring(L, i);
            if (str != NULL) {
                conn->send(str, strlen(str));
            }
        }
        lua_pop(L, top);

        return 0;
    }
    //=========================================================================
<<<<<<< HEAD


    static map<string,string> process_http_header(istream *ins, int &content_length)
    {
        //
        // process header files
        //
        map<string,string> header;
        bool eoh = false; //end of header reached
        content_length = 0; // we don't know if we will get content...
        string line;
        while (!eoh && !ins->eof() && !ins->fail()) {
            (void) safeGetline(*ins, line);
            if (line.empty() || ins->fail() || ins->eof()) {
                eoh = true;
            } else {
                size_t pos = line.find(':');
                string name = line.substr(0, pos);
                name = trim(name);
                asciitolower(name);
                string value = line.substr(pos + 1);
                value = header[name] = trim(value);
                if (name == "content-length") {
                    content_length = stoi(value);
                }
                else if (name == "transfer-encoding") {
                    if (value == "chunked") {
                        content_length = -1;
                    }
                }
            }
        }
=======

    static int lua_require_auth(lua_State *L) {
        lua_getglobal(L, luaconnection); // push onto stack
        Connection *conn = (Connection *) lua_touserdata(L, -1); // does not change the stack
        lua_remove(L, -1); // remove from stack

        string auth = conn->header("authorization");
        lua_createtable(L, 0, 3); // table

        if (auth.empty()) {
            lua_pushstring(L, "status"); // table - "username"
            lua_pushstring(L, "NOAUTH"); // table - "username" - <username>
            lua_rawset(L, -3); // table
        }
        else {
            size_t npos;
            if ((npos = auth.find(" ")) != string::npos) {
                string auth_type = auth.substr(0, npos);
                asciitolower(auth_type);
                if (auth_type == "basic") {
                    string auth_secret = auth.substr(npos + 1);
                    string auth_string = base64_decode(auth_secret);
                    npos = auth_string.find(":");
                    if (npos != string::npos) {
                        string username = auth_string.substr(0, npos);
                        string password = auth_string.substr(npos + 1);

                        lua_pushstring(L, "status"); // table - "username"
                        lua_pushstring(L, "BASIC"); // table - "username" - <username>
                        lua_rawset(L, -3); // table

                        lua_pushstring(L, "username"); // table - "username"
                        lua_pushstring(L, username.c_str()); // table - "username" - <username>
                        lua_rawset(L, -3); // table

                        lua_pushstring(L, "password"); // table - "password"
                        lua_pushstring(L, password.c_str()); // table - "password" - <password>
                        lua_rawset(L, -3); // table
                    }
                    else {
                        lua_pushstring(L, "status"); // table - "username"
                        lua_pushstring(L, "ERROR"); // table - "username" - <username>
                        lua_rawset(L, -3); // table

                        lua_pushstring(L, "message"); // table - "username"
                        lua_pushstring(L, "Auth-string not valid!"); // table - "username" - <username>
                        lua_rawset(L, -3); // table
                    }
                }
                else if (auth_type == "bearer") {
                    string jwt_token = auth.substr(npos + 1);

                    lua_pushstring(L, "status"); // table - "username"
                    lua_pushstring(L, "BEARER"); // table - "username" - <username>
                    lua_rawset(L, -3); // table

                    lua_pushstring(L, "token"); // table - "username"
                    lua_pushstring(L, jwt_token.c_str()); // table - "username" - <username>
                    lua_rawset(L, -3); // table
                }
            }
            else {
                lua_pushstring(L, "status"); // table - "username"
                lua_pushstring(L, "ERROR"); // table - "username" - <username>
                lua_rawset(L, -3); // table

                lua_pushstring(L, "message"); // table - "username"
                lua_pushstring(L, "Auth-type not known!"); // table - "username" - <username>
                lua_rawset(L, -3); // table
            }
        }

        return 1;
    }
    //=========================================================================

    static map<string,string> process_http_header(istream *ins, int &content_length, int &status_code)
    {
        //
        // process header files
        //
        map<string,string> header;
        bool eoh = false; //end of header reached
        content_length = 0; // we don't know if we will get content...
        string line;
        while (!eoh && !ins->eof() && !ins->fail()) {
            (void) safeGetline(*ins, line);
            if (line.empty() || ins->fail() || ins->eof()) {
                eoh = true;
            } else {
                size_t pos;
                if ((line[0] == 'H') && (line[1] == 'T') && (line[2] == 'T') && (line[3] == 'P')) {
                    //
                    // we have the first line with the status code
                    //
                    pos = line.find(" ");
                    if (pos == string::npos) {
                        // TODO: process error!
                    }
                    string tmpstr = line.substr(pos + 1);
                    pos = tmpstr.find(" ");
                    if (pos == string::npos) {
                        // TODO: process error!
                    }
                    string codestr = tmpstr.substr(0, pos);
                    status_code = stoi(codestr);
                }
                else {
                    size_t pos = line.find(':');
                    string name = line.substr(0, pos);
                    name = trim(name);
                    asciitolower(name);
                    string value = line.substr(pos + 1);
                    value = header[name] = trim(value);
                    if (name == "content-length") {
                        content_length = stoi(value);
                    }
                    else if (name == "transfer-encoding") {
                        if (value == "chunked") {
                            content_length = -1;
                        }
                    }
                }
            }
        }
>>>>>>> a7cbcaf8
        return header;
    }
    //=========================================================================


    /*!
     * Get data from a http server
     * LUA: result = server.http("GET", "http://server.domain/path/file" [, header] [, timeout])
     * where header is an associative array (key-value pairs) of header variables.
     * Parameters:
     *  - method: "GET" (only method allowed so far
     *  - url: complete url including optional port, but no authorization yet
     *  - header: optional table with HTTP-header key-value pairs
     *  - timeout: option number of milliseconds until the connect timeouts
     *
     * result = {
     *    header {
     *       name = value [, name = value, ...]
     *    },
     *    body = data
     * }
     */
    static int lua_http_client(lua_State *L) {

        //
        // local exception class
        //
        class _HttpError {
        private:
            int line;
            string errormsg;
        public:
            inline _HttpError(int line_p, string &errormsg_p) : line(line_p), errormsg(errormsg_p) {};
            inline _HttpError(int line_p, const char *errormsg_p) : line(line_p) { errormsg = errormsg_p; };
            inline string what(void) {
                stringstream ss;
                ss << "Error #" << line << ": " << errormsg;
                return ss.str();
            }
        };

        int top = lua_gettop(L);
        if (top < 2) {
            lua_pushstring(L, "'server.http(method, url [, header] [, timeout])' requires at least 2 parameters");
            lua_error(L);
            return 0;
        }

        string errormsg; // filled in case of errors...
        bool success = true;

        //
        // Get the first parameter: method (ATTENTION: only "GET" is supported at the moment
        //
        const char *_method = lua_tostring(L, 1);
        string method = _method;

        //
        // Get the second parameter: URL
        // It has the form: http[s]://domain.name[:port][/path/to/files]
        //
        const char *_url = lua_tostring(L, 2);
        string url = _url;

        //
        // the next parameters are either the header values and/or the timeout
        // header: table of key/value pairs of additional HTTP-headers to be sent
        // timeout: number of milliseconds any operation of the socket may take at maximum
        //
        map<string,string> outheader;
        int timeout = 500; // default is 500 ms
        for (int i = 3; i <= top; i++) {
            if (lua_istable(L, i)) { // process header table at position i
<<<<<<< HEAD
                int index = i;
                lua_pushnil(L);

                // This is needed for it to even get the first value
                index--;

                while (lua_next(L, index) != 0) {
                    // key is at index -2
                    // value is at index -1
                    if (!lua_isstring(L, -1) || !lua_isstring(L, -2)) {
                        lua_pop(L, 1);
                        continue;
                    };
=======
                lua_pushnil(L);
                while (lua_next(L, i) != 0) {
>>>>>>> a7cbcaf8
                    const char *key = lua_tostring(L, -2);
                    const char *value = lua_tostring(L, -1);
                    outheader[key] = value;
                    lua_pop(L, 1);
                }
<<<<<<< HEAD
            }
            else if (lua_isinteger(L, i)) { // process timeout at position i
                timeout = lua_tointeger(L, i);
            }
=======
            }
            else if (lua_isinteger(L, i)) { // process timeout at position i
                timeout = lua_tointeger(L, i);
            }
>>>>>>> a7cbcaf8
        }

        bool secure = false; // is set true, if the url starts with "https"
        int port = 80; // contains the port number, default is 80 (or 443, if https)
        string host; // contains the host name or IP-number
        string path; // path to document

        try {
            //
            // processing the URL given
            //
            if (url.find("http:") == 0) {
                url = url.substr(7);
            }
            else if (url.find("https:") == 0) {
                url = url.substr(8);
                secure = true;
                port = 443;
            }
            else {
                throw _HttpError(__LINE__,
                                 "server.http: unknown or missing protocol in URL! must be \"http:\" or \"https\"!");
<<<<<<< HEAD
            }

            size_t pos;
            pos = url.find_first_of(":/");
            if (pos == string::npos) {
                host = url;
                path = "/";
            }
            else {
                host = url.substr(0, pos);
                if (url[pos] == ':') { // we have a portnumber
                    try {
                        port = stoi(url.substr(0, pos));
                    }
                    catch (const std::invalid_argument &ia) {
                        string err = string("server.http: invalid portnumber!) ") + string(ia.what());
                        throw _HttpError(__LINE__, err);
                    }
                    pos = url.find("/");
                    if (pos == string::npos) {
                        path = "/";
                    }
                    else {
                        path = url.substr(pos);
                    }
                }
                else {
                    path = url.substr(pos);
                }
            }

=======
            }

            size_t pos;
            pos = url.find_first_of(":/");
            if (pos == string::npos) {
                host = url;
                path = "/";
            }
            else {
                host = url.substr(0, pos);
                if (url[pos] == ':') { // we have a portnumber
                    try {
                        string rest_of_url = url.substr(pos + 1);
                        size_t endpos = rest_of_url.find("/");
                        string portstr;
                        if (endpos == string::npos) {
                            portstr = rest_of_url;
                        }
                        else {
                            portstr = rest_of_url.substr(0, endpos);
                        }
                        port = stoi(portstr);
                    }
                    catch (const std::invalid_argument &ia) {
                        string err = string("server.http: invalid portnumber! ") + string(ia.what());
                        throw _HttpError(__LINE__, err);
                    }
                    pos = url.find("/");
                    if (pos == string::npos) {
                        path = "/";
                    }
                    else {
                        path = url.substr(pos);
                    }
                }
                else {
                    path = url.substr(pos);
                }
            }

>>>>>>> a7cbcaf8
            if (method == "GET") { // the only method we support so far...
                struct addrinfo *ai;
                struct addrinfo hint;

                //
                // resolve hostname etc. to get the IP address of server
                //
                memset(&hint, 0, sizeof hint);
                hint.ai_family = PF_INET;
                hint.ai_socktype = SOCK_STREAM;
                hint.ai_protocol = IPPROTO_TCP;
                int res;
                if ((res = getaddrinfo(host.c_str(), NULL, &hint, &ai)) != 0) {
                    lua_pop(L, top);
                    string err = string("Couldn't resolve hostname! ") + string(gai_strerror(res));
                    throw _HttpError(__LINE__, err);
                }

                //
                // now we create the socket
                //
                int socketfd;
                if ((socketfd = socket(ai->ai_family, ai->ai_socktype, ai->ai_protocol)) == -1) {
                    lua_pop(L, top);
                    freeaddrinfo(ai);
                    string err = string("Could not create socket! ") + string(strerror(errno));
                    throw _HttpError(__LINE__, err);
                }

                //
                // now let's set the timeout of the socket
                //
                struct timeval tv;

                tv.tv_sec = timeout / 1000;  // 30 Secs Timeout
                tv.tv_usec = timeout % 1000;  // Not init'ing this can cause strange errors
                if (setsockopt(socketfd, SOL_SOCKET, SO_RCVTIMEO, (char *) &tv, sizeof(struct timeval)) != 0) {
                    lua_pop(L, top);
                    freeaddrinfo(ai);
                    string err = string("Could not create socket! ") + string(strerror(errno));
                    throw _HttpError(__LINE__, err);
                }

                //
                // set the port number (assuming it is an AF_INET we got...
                //
                struct sockaddr_in *serv_addr = (struct sockaddr_in *) ai->ai_addr;

                auto start = get_time::now(); // start elapsed time timer...

                //
                // connect the socket
                //
                serv_addr->sin_port = htons(port);
                if (connect(socketfd, ai->ai_addr, ai->ai_addrlen) == -1) {
                    close(socketfd);
                    lua_pop(L, top);
                    freeaddrinfo(ai);
                    string err = string("Could not connect socket! ") + string(strerror(errno));
                    throw _HttpError(__LINE__, err);
                }

<<<<<<< HEAD
                //
                // create the C++ streams
                //
                SockStream sockstream(socketfd);
                istream ins(&sockstream);
                ostream os(&sockstream);
=======
#ifdef SHTTPS_ENABLE_SSL
                SSL_CTX *ctx = NULL;
                SSL *ssl = NULL;
                if (secure) {
                    ctx = SSL_CTX_new(SSLv23_client_method());
                    ssl = SSL_new(ctx);
                    SSL_set_fd(ssl, socketfd);
                    if (SSL_connect(ssl) <= 0) {
                        // ERROR.....
                        ssl = NULL;
                    }
                }

                X509 *cert;
                string certificate_subject;
                string certificate_issuer;
                cert = SSL_get_peer_certificate(ssl); /* get the server's certificate */
                if (cert != NULL) {
                    char *line;
                   line = X509_NAME_oneline(X509_get_subject_name(cert), 0, 0);
                    certificate_subject = line;
                    free(line);

                    line = X509_NAME_oneline(X509_get_issuer_name(cert), 0, 0);
                    certificate_issuer = line;
                    free(line);

                    X509_free(cert);
                }

#endif
                //
                // create the C++ streams
                //
                SockStream *sockstream = NULL;
#ifdef SHTTPS_ENABLE_SSL
                if (secure) {
                    sockstream = new SockStream(ssl);
                }
                else {
                    sockstream = new SockStream(socketfd);
                }
#else
                sockstream = new SockStream(socketfd);
#endif
                istream ins(sockstream);
                ostream os(sockstream);
>>>>>>> a7cbcaf8

                //
                // send the request header
                //
                os << "GET " << path << " HTTP/1.1\r\n";
                if (os.fail() || os.eof()) {
                    close(socketfd);
                    lua_pop(L, top);
                    freeaddrinfo(ai);
                    throw _HttpError(__LINE__, "Connection dropped by peer!");

                }
                if (!host.empty()) {
                    os << "Host: " << host << "\r\n";
                    if (os.fail() || os.eof()) {
                        close(socketfd);
                        lua_pop(L, top);
                        freeaddrinfo(ai);
                        throw _HttpError(__LINE__, "Connection dropped by peer!");

                    }
                }
                for (auto const &iterator : outheader) {
                    os << iterator.first << ": " << iterator.second << "\r\n";
                    if (os.fail() || os.eof()) {
                        close(socketfd);
                        lua_pop(L, top);
                        freeaddrinfo(ai);
                        throw _HttpError(__LINE__, "Connection dropped by peer!");

                    }
                }

                os << "\r\n";
                if (os.fail() || os.eof()) {
                    close(socketfd);
                    lua_pop(L, top);
                    freeaddrinfo(ai);
                    throw _HttpError(__LINE__, "Connection dropped by peer!");
                }
                os.flush();
                if (os.fail() || os.eof()) {
                    close(socketfd);
                    lua_pop(L, top);
                    freeaddrinfo(ai);
                    throw _HttpError(__LINE__, "Connection dropped by peer!");
                }

                //
                // let's process the header of the return HTTP-message
                //
                int content_length;
<<<<<<< HEAD
                map <string, string> header = process_http_header(&ins, content_length);
=======
                int status_code;
                map <string, string> header = process_http_header(&ins, content_length, status_code);
>>>>>>> a7cbcaf8
                if (ins.fail() || ins.eof()) {
                    close(socketfd);
                    lua_pop(L, top);
                    freeaddrinfo(ai);
                    throw _HttpError(__LINE__, "Couldn't read HTTP header: Connection dropped by peer!");
                }

                //
                // now we read the data from the body of the HTTP-message
                //
                char *bodybuf = NULL;
                if (content_length == -1) { // we expect chunked data
                    try {
                        ChunkReader ckrd(&ins);
                        size_t n = ckrd.readAll(&bodybuf);
                    }
                    catch (int ierr) { // i/o error
                        close(socketfd);
                        lua_pop(L, top);
                        freeaddrinfo(ai);
                        throw _HttpError(__LINE__, "Couldn't read HTTP data: Connection dropped by peer!");
                    }
                    catch (Error err) {
                        close(socketfd);
                        lua_pop(L, top);
                        freeaddrinfo(ai);
                        string errstr = string("Couldn't read HTTP data: ") + err.to_string();
                        throw _HttpError(__LINE__, errstr);
                    }
                }
                else {
                    if ((bodybuf = (char *) malloc((content_length + 1) * sizeof(char))) == NULL) {
                        close(socketfd);
                        lua_pop(L, top);
                        freeaddrinfo(ai);
                        throw _HttpError(__LINE__, "Couldn't read HTTP data: malloc failed!");
                    }
                    ins.read(bodybuf, content_length);
                    if (ins.fail() || ins.eof()) {
                        free(bodybuf);
                        close(socketfd);
                        freeaddrinfo(ai);
                        throw _HttpError(__LINE__, "Couldn't read HTTP data: Connection dropped by peer!");
                    }
                    bodybuf[content_length] = '\0';
                }

<<<<<<< HEAD
=======
#ifdef SHTTPS_ENABLE_SSL
                if (secure) {
                    SSL_free(ssl);
                }
#endif
                delete sockstream;
                close (socketfd);

#ifdef SHTTPS_ENABLE_SSL
                if (secure) {
                    SSL_CTX_free(ctx);
                }
#endif

>>>>>>> a7cbcaf8
                auto end = get_time::now();
                auto diff = end - start;
                int duration = chrono::duration_cast<ms>(diff).count();
                //
                // now let's build the Lua-table that's being returned
                //
<<<<<<< HEAD
                lua_createtable(L, 0, 2); // table
=======
                lua_createtable(L, 0, 0); // table
>>>>>>> a7cbcaf8

                lua_pushstring(L, "success"); // table - "success"
                lua_pushboolean(L, true); // table - "body" - true
                lua_rawset(L, -3); // table

<<<<<<< HEAD
=======
                lua_pushstring(L, "status_code"); // table - "success"
                lua_pushinteger(L, status_code); // table - "body" - true
                lua_rawset(L, -3); // table

#ifdef SHTTPS_ENABLE_SSL
                if (!certificate_issuer.empty() || certificate_subject.empty()) {
                    lua_pushstring(L, "certificate");
                    lua_createtable(L, 0, header.size()); // table - "header" - table2

                    lua_pushstring(L, "subject"); // table - "header" - table2 - headername
                    lua_pushstring(L, certificate_subject.c_str()); // table - "header" - table2 - headername - headervalue
                    lua_rawset(L, -3); // table - "header" - table2

                    lua_pushstring(L, "issuer"); // table - "header" - table2 - headername
                    lua_pushstring(L, certificate_issuer.c_str()); // table - "header" - table2 - headername - headervalue
                    lua_rawset(L, -3); // table - "header" - table2

                    lua_rawset(L, -3); // table
                }
#endif

>>>>>>> a7cbcaf8
                lua_pushstring(L, "header"); // table1 - "header"
                lua_createtable(L, 0, header.size()); // table - "header" - table2
                for (auto const &iterator : header) {
                    lua_pushstring(L, iterator.first.c_str()); // table - "header" - table2 - headername
                    lua_pushstring(L, iterator.second.c_str()); // table - "header" - table2 - headername - headervalue
                    lua_rawset(L, -3); // table - "header" - table2
                }
                lua_rawset(L, -3); // table

                lua_pushstring(L, "body"); // table - "body"
                lua_pushstring(L, bodybuf); // table - "body" - bodybuf
                lua_rawset(L, -3); // table

                lua_pushstring(L, "duration"); // table - "duration"
                lua_pushinteger(L, duration); // table - "duration" - duration
                lua_rawset(L, -3); // table

                //
                // free resources used
                //
                free(bodybuf);
                close(socketfd);
                freeaddrinfo(ai);

                return 1; // we return one table...
            }
            else {
                lua_pushstring(L, "'server.http(method, url, [header])': unknown method");
                lua_error(L);
            }
        }
        catch (_HttpError &err) {
            lua_createtable(L, 0, 2); // table

            lua_pushstring(L, "success"); // table - "success"
            lua_pushboolean(L, false); // table - "success" - true
            lua_rawset(L, -3); // table

            lua_pushstring(L, "errmsg"); // table - "errmsg"
            lua_pushstring(L, err.what().c_str()); // table - "errmsg" - errormsg
            lua_rawset(L, -3); // table

            return 1;
        }
        return 0;
    }
    //=========================================================================
<<<<<<< HEAD

=======
>>>>>>> a7cbcaf8


    static json_t *subtable(lua_State *L, int index) {
        const char table_error[] = "server.table_to_json(table): datatype inconsistency!";
        json_t *tableobj = NULL;
        json_t *arrayobj = NULL;
        const char *skey;
        lua_pushnil(L);  /* first key */
        while (lua_next(L, index) != 0) {
            // key is at index -2  // index + 1
            // value is at index -1 // index + 2
            if (lua_type(L, index + 1) == LUA_TSTRING) {
                // we have a string as key
                skey = lua_tostring(L, index + 1);
                if (arrayobj != NULL) {
                    lua_pushstring(L, "'server.table_to_json(table)': Cannot mix int and strings as key");
                    lua_error(L);
                }
                if (tableobj == NULL) {
                    tableobj = json_object();
                }
            }
            else if (lua_type(L, index + 1) == LUA_TNUMBER) {
                int dummy = lua_tointeger(L, index + 1);
                if (tableobj != NULL) {
                    lua_pushstring(L, "'server.table_to_json(table)': Cannot mix int and strings as key");
                    lua_error(L);
                }
                if (arrayobj == NULL) {
                    arrayobj = json_array();
                }
            }
            else {
                // something else as key....
                lua_pushstring(L, "'server.table_to_json(table)': Cannot convert key to JSON object field");
                lua_error(L);
            }

            //
            // process values
            //
            // Check for number first, because every number will be accepted as a string.
            // The lua-functions do not check for a variable's actual type, but if they are convertable to the expected type.
            //
            if (lua_type(L, index + 2) == LUA_TNUMBER) {
                // a number value
                double val = lua_tonumber(L, index + 2);
                if (tableobj != NULL) {
                    json_object_set_new(tableobj, skey, json_real(val));
                }
                else if (arrayobj != NULL) {
                    json_array_append_new(arrayobj, json_real(val));
                }
                else {
                    lua_pushstring(L, table_error);
                    lua_error(L);
                }
            }
            else if (lua_type(L, index + 2) == LUA_TSTRING) {
                // a string value
                const char *val = lua_tostring(L, index + 2);
                if (tableobj != NULL) {
                    json_object_set_new(tableobj, skey, json_string(val));
                }
                else if (arrayobj != NULL) {
                    json_array_append_new(arrayobj, json_string(val));
                }
                else {
                    lua_pushstring(L, table_error);
                    lua_error(L);
                }
            }
            else if (lua_type(L, index + 2) == LUA_TBOOLEAN) {
                // a boolean value
                bool val = lua_toboolean(L, index + 2);
                if (tableobj != NULL) {
                    json_object_set_new(tableobj, skey, json_boolean(val));
                }
                else if (arrayobj != NULL) {
                    json_array_append_new(arrayobj, json_boolean(val));
                }
                else {
                    lua_pushstring(L, table_error);
                    lua_error(L);
                }
            }
            else if (lua_type(L, index + 2) == LUA_TTABLE) {
                if (tableobj != NULL) {
                    json_object_set_new(tableobj, skey, subtable(L, index + 2));
                }
                else if (arrayobj != NULL) {
                    json_array_append_new(arrayobj, subtable(L, index + 2));
                }
                else {
                    lua_pushstring(L, table_error);
                    lua_error(L);
                }
            }
            else {
                lua_pushstring(L, table_error);
                lua_error(L);
            }
            lua_pop(L, 1);
        }
        return tableobj != NULL ? tableobj : (arrayobj != NULL ? arrayobj : NULL);
    }
    //=========================================================================

   /*!
    * Converts a Lua table into a JSON string
    * LUA: jsonstr = server.table_to_json(table)
    */
    static int lua_table_to_json(lua_State *L) {
       int top = lua_gettop(L);
       if (top < 1) {
           lua_pushstring(L, "'server.table_to_json(table)': table parameter missing!");
           lua_error(L);
           return 0;
       }
       if (!lua_istable(L, 1)) {
           lua_pushstring(L, "'server.table_to_json(table)': table is not a lua-table!");
           lua_error(L);
           return 0;
       }

       json_t *root = subtable(L, 1);
       char *jsonstr = json_dumps(root, JSON_INDENT(3));
       lua_pushstring(L, jsonstr);
       free(jsonstr);
       json_decref(root);
       return 1;
    }
    //=========================================================================

    //
    // forward declaration is needed here
    //
    static void lua_jsonarr(lua_State *L, json_t *obj);

    static void lua_jsonobj(lua_State *L, json_t *obj) {
        if (!json_is_object(obj)) {
            lua_pushstring(L, "'lua_jsonobj expects object!");
            lua_error(L);
            return;
        }

        lua_createtable(L, 0, 0);

        const char *key;
        json_t *value;
        json_object_foreach(obj, key, value) {
            lua_pushstring(L, key); // index
            switch(json_typeof(value)) {
                case JSON_NULL: {
                    lua_pushstring(L, "NIL"); // ToDo: we should create a custom Lua object named NULL!
                    break;
                }
                case JSON_FALSE: {
                    lua_pushboolean(L, false);
                    break;
                }
                case JSON_TRUE: {
                    lua_pushboolean(L, true);
                    break;
                }
                case JSON_REAL: {
                    lua_pushnumber(L, json_real_value(value));
                    break;
                }
                case JSON_INTEGER: {
                    lua_pushinteger(L, json_integer_value(value));
                    break;
                }
                case JSON_STRING: {
                    lua_pushstring(L, json_string_value(value));
                    break;
                }
                case JSON_ARRAY: {
                    lua_jsonarr(L, value);
                    break;
                }
                case JSON_OBJECT: {
                    lua_jsonobj(L, value);
                    break;
                }
            }
            lua_rawset(L, -3);
        }
    }
    //=========================================================================


    static void lua_jsonarr(lua_State *L, json_t *arr) {
        if (!json_is_array(arr)) {
            lua_pushstring(L, "'lua_jsonarr expects array!");
            lua_error(L);
            return;
        }

        lua_createtable(L, 0, 0);

        size_t index;
        json_t *value;
        json_array_foreach(arr, index, value) {
            lua_pushinteger(L, index);
            switch(json_typeof(value)) {
                case JSON_NULL: {
                    lua_pushstring(L, "NIL"); // ToDo: we should create a custom Lua object named NULL!
                    break;
                }
                case JSON_FALSE: {
                    lua_pushboolean(L, false);
                    break;
                }
                case JSON_TRUE: {
                    lua_pushboolean(L, true);
                    break;
                }
                case JSON_REAL: {
                    lua_pushnumber(L, json_real_value(value));
                    break;
                }
                case JSON_INTEGER: {
                    lua_pushinteger(L, json_integer_value(value));
                    break;
                }
                case JSON_STRING: {
                    lua_pushstring(L, json_string_value(value));
                    break;
                }
                case JSON_ARRAY: {
                    lua_jsonarr(L, value);
                    break;
                }
                case JSON_OBJECT: {
                    lua_jsonobj(L, value);
                    break;
                }
            }
            lua_rawset(L, -3);
        }
    }
    //=========================================================================


    /*!
     * Converts a json string into a possibly nested Lua table
     * LUA: table = server.json_to_table(jsonstr)
     */
    static int lua_json_to_table (lua_State *L) {
        int top = lua_gettop(L);
        if (top < 1) {
<<<<<<< HEAD
            lua_pushstring(L, "'server.table_to_json(table)': table parameter missing!");
            lua_error(L);
            return 0;
        }
        if (!lua_istable(L, 1)) {
            lua_pushstring(L, "'server.table_to_json(table)': table is not a lua-table!");
=======
            lua_pushstring(L, "'server.json_to_table(jsonstr)': jsonstr parameter missing!");
            lua_error(L);
            return 0;
        }
        if (!lua_isstring(L, 1)) {
            lua_pushstring(L, "'server.json_to_table(jsonstr)': jsonstr is not a string!");
>>>>>>> a7cbcaf8
            lua_error(L);
            return 0;
        }

        const char *jsonstr = lua_tostring(L, 1);
        lua_pop(L, top);

        json_error_t jsonerror;

        json_t *jsonobj = json_loads(jsonstr, JSON_REJECT_DUPLICATES, &jsonerror);

        if (jsonobj == NULL) {
            stringstream ss;
            ss << "'server.json_to_table(jsonstr)': Error parsing JSON: " << jsonerror.text << endl;
            ss << "JSON-source: " << jsonerror.source << endl;
            ss << "Line: " << jsonerror.line << " Column: " << jsonerror.column << " Pos: " << jsonerror.position << endl;
            lua_pushstring(L, ss.str().c_str());
            lua_error(L);
            return 0;
        }
        if (json_is_object(jsonobj)) {
            lua_jsonobj(L, jsonobj);
        }
        else if (json_is_array(jsonobj)) {
            lua_jsonarr(L, jsonobj);
        }
        else {
            lua_pushstring(L, "'server.json_to_table(jsonstr)': Not a valid json string!");
            lua_error(L);
            return 0;
        }
        json_decref(jsonobj);

        return 1;
    }
    //=========================================================================

<<<<<<< HEAD
    static void lua_jsonobj(lua_State *L, cJSON *subobj) {

        if ((subobj->type != cJSON_Object) && (subobj->type != cJSON_Array)) {
            return;
        }

        lua_createtable(L, 0, 0);

        cJSON *next = subobj->child;
        int i = 0;
        while (next != NULL) {
            if (subobj->type == cJSON_Object) {
                lua_pushstring(L, next->string); // index
            }
            else if (subobj->type == cJSON_Array) {
                lua_pushinteger(L, i); // index
            }
            switch (next->type) {
                case cJSON_False: {
                    lua_pushboolean(L, false);
                    break;
                }
                case cJSON_True: {
                    lua_pushboolean(L, true);
                    break;
                }
                case cJSON_NULL: {
                    lua_pushstring(L, "NIL"); // ToDo: we should create a custom Lua object named NULL!
                    break;
                }
                case cJSON_Number: {
                    lua_pushnumber (L, next->valuedouble);
                    break;
                }
                case cJSON_String: {
                    lua_pushstring(L, next->valuestring);
                    break;
                }
                case cJSON_Array:
                case cJSON_Object: {
                    lua_jsonobj(L, next);
                    break;
                }
            }
            lua_rawset(L, -3);                       // "table1" - "index_L1" - "table2" - "index_L2" - "table3"

            next = next->next;
            i++;
        }
    }
    //=========================================================================

    /*!
     * Converts a json string into a possibly nested Lua table
     * LUA: table = server.json_to_table(jsonstr)
     */
    static int lua_json_to_table (lua_State *L) {
        int top = lua_gettop(L);
        if (top < 1) {
            lua_pushstring(L, "'server.json_to_table(jsonstr)': jsonstr parameter missing!");
            lua_error(L);
            return 0;
        }
        if (!lua_isstring(L, 1)) {
            lua_pushstring(L, "'server.json_to_table(jsonstr)': jsonstr is not a string!");
            lua_error(L);
            return 0;
        }

        const char *jsonstr = lua_tostring(L, 1);

        cJSON *jsonobj = cJSON_Parse(jsonstr);
        if (jsonobj == NULL) {
            const char *errmsg = cJSON_GetErrorPtr();
            stringstream ss;
            ss <<  "'server.json_to_table(jsonstr)': Error parsing JSON: " << errmsg;
            lua_pushstring(L, ss.str().c_str());
            lua_error(L);
            return 0;
        }
        lua_jsonobj(L, jsonobj);
        cJSON_Delete(jsonobj);

        return 1;
    }
    //=========================================================================

=======
>>>>>>> a7cbcaf8

    /*!
     * Stops the HTTP server and exits everything
     * TODO: There must be some authorization control here. This function should only be available for admins
     * TODO: Add the possibility to give a message which is printed on the console and logfiles
     * LUA: server.shutdown()
     */
    static int lua_exitserver(lua_State *L) {
        lua_getglobal(L, luaconnection); // push onto stack
        Connection *conn = (Connection *) lua_touserdata(L, -1); // does not change the stack
        lua_remove(L, -1); // remove from stack

        conn->server()->stop();

        return 0;
    }
    //=========================================================================

    /*!
     * Adds a new HTTP header field
     * LUA: server.sendHeader(key, value)
     */
    static int lua_send_header(lua_State *L) {
        lua_getglobal(L, luaconnection);
        Connection *conn = (Connection *) lua_touserdata(L, -1);
        lua_remove(L, -1); // remove from stack

        int top = lua_gettop(L);

        if (top != 2) {
            lua_pushstring(L, "'server.header(key,val)': Invalid number of parameters!");
            lua_error(L);
            return 0;
        }
        const char *hkey = lua_tostring(L, 1);
        const char *hval = lua_tostring(L, 2);
        lua_pop(L, 2);

        conn->header(hkey, hval);

        return 0;
    }
    //=========================================================================

    /*!
     * Adds Set-Cookie header field
     * LUA: server.sendCookie(name, value [, options-table])
     * options-table: {
     *    path = "path allowd",
     *    domain = "domain allowed",
     *    expires = seconds,
     *    secure = true | false,
     *    http_only = true | false
     * }
     */
    static int lua_send_cookie(lua_State *L) {
        lua_getglobal(L, luaconnection);
        Connection *conn = (Connection *) lua_touserdata(L, -1);
        lua_remove(L, -1); // remove from stack

        int top = lua_gettop(L);

        if ((top < 2) || (top > 3)) {
            lua_pushstring(L, "'server.sendCookie(name, value[, options])': Invalid number of parameters!");
            lua_error(L);
            return 0;
        }
        const char *ckey = lua_tostring(L, 1);
        const char *cval = lua_tostring(L, 2);

        Cookie cookie(ckey, cval);

        if (top == 3) {
            if (!lua_istable(L, 3)) {
                lua_pushstring(L, "'server.sendCookie(name, value[, options])': options is not a lua-table!");
                lua_error(L);
                return 0;
            }
            lua_pushnil(L);  /* first key */
            int index = 3;
            while (lua_next(L, index) != 0) {
                // key is at index -2
                // value is at index -1
                try {
                    string optname;
                    if (lua_isstring(L, -2)) {
                        // we have a string as key
                        optname = lua_tostring(L, -2);
                    }
                    else {
                        throw (1);
                    }
                    if (optname == "path") {
                        if (lua_isstring(L, -1)) {
                            string path = lua_tostring(L, -1);
                            cookie.path(path);
                        }
                        else {
                            throw (1);
                        }
                    }
                    else if (optname == "domain") {
                        if (lua_isstring(L, -1)) {
                            string domain = lua_tostring(L, -1);
                            cookie.domain(domain);
                        }
                        else {
                            throw (1);
                        }
                    }
                    else if (optname == "expires") {
                        if (lua_isinteger(L, -1)) {
                            int expires = lua_tointeger(L, -1);
                            cookie.expires(expires);
                        }
                        else {
                            throw (1);
                        }
                    }
                    else if (optname == "secure") {
                        if (lua_isboolean(L, -1)) {
                            bool secure = lua_toboolean(L, -1);
                            if (secure) cookie.secure(secure);
                        }
                        else {
                            throw (1);
                        }
                    }
                    else if (optname == "http_only") {
                        if (lua_isboolean(L, -1)) {
                            bool http_only = lua_toboolean(L, -1);
                            if (http_only) cookie.httpOnly(http_only);
                        }
                        else {
                            throw (1);
                        }
                    }
                    else {

                    }
                }
                catch (int err) {
                    lua_pushstring(L, "'server.sendCookie(name, value[, options])': Invalid options!");
                    lua_error(L);
                    return 0;
                }
                lua_pop(L, 1);
            }
        }
        lua_pop(L, top);

        conn->cookies(cookie);

        return 0;
    }
    //=========================================================================

    static int lua_send_status(lua_State *L) {
        lua_getglobal(L, luaconnection);
        Connection *conn = (Connection *) lua_touserdata(L, -1);
        lua_remove(L, -1); // remove from stack

        int top = lua_gettop(L);
        int istatus = 200;
        if (top == 1) {
            istatus = lua_tointeger(L, 1);
            lua_pop(L, 1);
        }
        Connection::StatusCodes status = static_cast<Connection::StatusCodes>(istatus);
        conn->status(status);

        return 0;
    }
    //=========================================================================


    /*!
     * Copy an uploaded file to another location
     *
     * shttp saves uploaded files in a temporary location (given by the config variable "tmpdir")
     * and deletes it after the request has been served. This function is used to copy the file
     * to another location where it can be used/retrieved by shttps/sipi.
     *
     * LUA: server.copyTmpfile()
     *
     */
    static int lua_copytmpfile(lua_State *L) {
        lua_getglobal(L, luaconnection);
        Connection *conn = (Connection *) lua_touserdata(L, -1);
        lua_remove(L, -1); // remove from stack

        int top = lua_gettop(L);
        int tmpfile_id = lua_tointeger(L, 1);
        const char *outfile = lua_tostring(L, 2);

        vector <Connection::UploadedFile> uploads = conn->uploads();

        string infile = uploads[tmpfile_id - 1].tmpname;
        ifstream source(infile, ios::binary);
        ofstream dest(outfile, ios::binary);

        dest << source.rdbuf();

        source.close();
        dest.close();


        return 0;
    }
    //=========================================================================



#ifdef SHTTPS_ENABLE_SSL
    //
    // reserved claims (IntDate: The number of seconds from 1970-01-01T0:0:0Z):
    // - iss (string => StringOrURI) OPT: principal that issued the JWT.
    // - exp (number => IntDate) OPT: expiration time on or after which the token
    //   MUST NOT be accepted for processing.
    // - nbf  (number => IntDate) OPT: identifies the time before which the token
    //   MUST NOT be accepted for processing.
    // - iat (number => IntDate) OPT: identifies the time at which the JWT was issued.
    // - aud (string => StringOrURI) OPT: identifies the audience that the JWT is intended for.
    //   The audience value is a string -- typically, the base address of the resource
    //   being accessed, such as "https://contoso.com"
    // - prn (string => StringOrURI) OPT: identifies the subject of the JWT.
    // - jti (string => String) OPT: provides a unique identifier for the JWT.
    //
    // The following SIPI/Knora claims are supported
    //
    static int lua_generate_jwt(lua_State *L) {
        lua_getglobal(L, luaconnection);
        Connection *conn = (Connection *) lua_touserdata(L, -1);
        lua_remove(L, -1); // remove from stack

        jwt_t *jwt;
        int top = lua_gettop(L);
        if (top < 1) {
            lua_pushstring(L, "'server.table_to_json(table)': table parameter missing!");
            lua_error(L);
            return 0;
        }
        if (!lua_istable(L, 1)) {
            lua_pushstring(L, "'server.table_to_json(table)': table is not a lua-table!");
            lua_error(L);
            return 0;
        }

        json_t *root = subtable(L, 1);
        char *jsonstr = json_dumps(root, JSON_INDENT(3));

        if (jwt_new(&jwt) != 0) {
            //error!!
        }
        jwt_set_alg(jwt, JWT_ALG_HS256, (unsigned char *) conn->server()->jwt_secret().c_str(), conn->server()->jwt_secret().size());
        jwt_add_grants_json(jwt, jsonstr);

        char *token = jwt_encode_str(jwt);

        lua_pushstring(L, token);

        return 1;
    }
    //=========================================================================

    static int lua_decode_jwt(lua_State *L) {
        lua_getglobal(L, luaconnection);
        Connection *conn = (Connection *) lua_touserdata(L, -1);
        lua_remove(L, -1); // remove from stack

        int top = lua_gettop(L);
        if (top != 1) {
            lua_pushstring(L, "'server.decode_jwt(token)': error in parameter list!");
            lua_error(L);
            return 0;
        }

        string token = lua_tostring(L, 1);
        lua_pop(L, 1);

        jwt_t *jwt;
       int err;
        if ((err = jwt_decode(&jwt, token.c_str(), (unsigned char *) conn->server()->jwt_secret().c_str(), conn->server()->jwt_secret().size())) != 0) {
            lua_pushstring(L, "'server.decode_jwt(token)': Error in decoding token! (1)");
            lua_error(L);
            return 0;
        }
        char *tokendata;
        if ((tokendata = jwt_dump_str(jwt, false)) == NULL) {
            lua_pushstring(L, "'server.decode_jwt(token)': Error in decoding token! (2)");
            lua_error(L);
            return 0;
        }
        string tokenstr = tokendata;
        free(tokendata);
        size_t pos = tokenstr.find(".");
        string jsonstr = tokenstr.substr(pos + 1);

        json_error_t jsonerror;
        json_t *jsonobj = json_loads(jsonstr.c_str(), JSON_REJECT_DUPLICATES, &jsonerror);

        lua_jsonobj(L, jsonobj);
        json_decref(jsonobj);

        return 1;
    }

#endif

    /*!
     * This function registers all variables and functions in the server table
     */
    void LuaServer::createGlobals(Connection &conn) {
        lua_createtable(L, 0, 33); // table1
        //lua_newtable(L); // table1

        Connection::HttpMethod method = conn.method();
        lua_pushstring(L, "method"); // table1 - "index_L1"
        switch (method) {
            case Connection::OPTIONS:
                lua_pushstring(L, "OPTIONS");
                break; // table1 - "index_L1" - "value_L1"
            case Connection::GET:
                lua_pushstring(L, "GET");
                break;
            case Connection::HEAD:
                lua_pushstring(L, "HEAD");
                break;
            case Connection::POST:
                lua_pushstring(L, "POST");
                break;
            case Connection::PUT:
                lua_pushstring(L, "PUT");
                break;
            case Connection::DELETE:
                lua_pushstring(L, "DELETE");
                break;
            case Connection::TRACE:
                lua_pushstring(L, "TRACE");
                break;
            case Connection::CONNECT:
                lua_pushstring(L, "CONNECT");
                break;
            case Connection::OTHER:
                lua_pushstring(L, "OTHER");
                break;
        }
        lua_rawset(L, -3); // table1

<<<<<<< HEAD
=======
#ifdef SHTTPS_ENABLE_SSL

        lua_pushstring(L, "has_openssl"); // table1 - "index_L1"
        lua_pushboolean(L, true); // table1 - "index_L1" - "value_L1"
        lua_rawset(L, -3); // table1

#endif

>>>>>>> a7cbcaf8
        lua_pushstring(L, "client_ip"); // table1 - "index_L1"
        lua_pushstring(L, conn.peer_ip().c_str()); // table1 - "index_L1" - "value_L1"
        lua_rawset(L, -3); // table1

        lua_pushstring(L, "client_port"); // table1 - "index_L1"
        lua_pushinteger(L, conn.peer_port()); // table1 - "index_L1" - "value_L1"
        lua_rawset(L, -3); // table1

<<<<<<< HEAD
=======
        lua_pushstring(L, "secure"); // table1 - "index_L1"
        lua_pushboolean(L, conn.secure()); // table1 - "index_L1" - "value_L1"
        lua_rawset(L, -3); // table1

>>>>>>> a7cbcaf8
        lua_pushstring(L, "header"); // table1 - "index_L1"
        std::vector<std::string> headers = conn.header();
        lua_createtable(L, 0, headers.size()); // table1 - "index_L1" - table2
        for (unsigned i = 0; i < headers.size(); i++) {
            lua_pushstring(L, headers[i].c_str()); // table1 - "index_L1" - table2 - "index_L2"
            lua_pushstring(L,
                           conn.header(headers[i]).c_str()); // table1 - "index_L1" - table2 - "index_L2" - "value_L2"
            lua_rawset(L, -3); // table1 - "index_L1" - table2
        }
        lua_rawset(L, -3); // table1

        std::map<std::string,std::string> cookies = conn.cookies();
        lua_pushstring(L, "cookies"); // table1 - "index_L1"
        lua_createtable(L, 0, cookies.size()); // table1 - "index_L1" - table2
        for (auto cookie : cookies) {
            lua_pushstring(L, cookie.first.c_str());
            lua_pushstring(L, cookie.second.c_str());
            lua_rawset(L, -3);
        }
        lua_rawset(L, -3); // table1

        string host = conn.host();
        lua_pushstring(L, "host"); // table1 - "index_L1"
        lua_pushstring(L, host.c_str()); // table1 - "index_L1" - "value_L1"
        lua_rawset(L, -3); // table1

        string uri = conn.uri();
        lua_pushstring(L, "uri"); // table1 - "index_L1"
        lua_pushstring(L, uri.c_str()); // table1 - "index_L1" - "value_L1"
        lua_rawset(L, -3); // table1

        std::vector<std::string> get_params = conn.getParams();
        if (get_params.size() > 0) {
            lua_pushstring(L, "get"); // table1 - "index_L1"
            lua_createtable(L, 0, get_params.size()); // table1 - "index_L1" - table2
            for (unsigned i = 0; i < get_params.size(); i++) {
                lua_pushstring(L, get_params[i].c_str()); // table1 - "index_L1" - table2 - "index_L2"
                lua_pushstring(L, conn.getParams(
                        get_params[i]).c_str()); // table1 - "index_L1" - table2 - "index_L2" - "value_L2"
                lua_rawset(L, -3); // table1 - "index_L1" - table2
            }
            lua_rawset(L, -3); // table1
        }

        std::vector<std::string> post_params = conn.postParams();
        if (post_params.size() > 0) {
            lua_pushstring(L, "post"); // table1 - "index_L1"
            lua_createtable(L, 0, post_params.size()); // table1 - "index_L1" - table2
            for (unsigned i = 0; i < post_params.size(); i++) {
                lua_pushstring(L, post_params[i].c_str()); // table1 - "index_L1" - table2 - "index_L2"
                lua_pushstring(L, conn.postParams(
                        post_params[i]).c_str()); // table1 - "index_L1" - table2 - "index_L2" - "value_L2"
                lua_rawset(L, -3); // table1 - "index_L1" - table2
            }
            lua_rawset(L, -3); // table1
        }

        vector <Connection::UploadedFile> uploads = conn.uploads();
        if (uploads.size() > 0) {
            lua_pushstring(L, "uploads"); // table1 - "index_L1"
            lua_createtable(L, 0, uploads.size());     // table1 - "index_L1" - table2
            for (unsigned i = 0; i < uploads.size(); i++) {
                lua_pushinteger(L, i + 1);             // table1 - "index_L1" - table2 - "index_L2"
                lua_createtable(L, 0, uploads.size()); // "table1" - "index_L1" - "table2" - "index_L2" - "table3"

                lua_pushstring(L,
                               "fieldname");          // "table1" - "index_L1" - "table2" - "index_L2" - "table3" - "index_L3"
                lua_pushstring(L,
                               uploads[i].fieldname.c_str()); // "table1" - "index_L1" - "table2" - "index_L2" - "table3" - "index_L3" - "value_L3"
                lua_rawset(L, -3);                       // "table1" - "index_L1" - "table2" - "index_L2" - "table3"

                lua_pushstring(L,
                               "origname");          // "table1" - "index_L1" - "table2" - "index_L2" - "table3" - "index_L3"
                lua_pushstring(L,
                               uploads[i].origname.c_str()); // "table1" - "index_L1" - "table2" - "index_L2" - "table3" - "index_L3" - "value_L3"
                lua_rawset(L, -3);                      // "table1" - "index_L1" - "table2" - "index_L2" - "table3"

                lua_pushstring(L,
                               "tmpname");          // "table1" - "index_L1" - "table2" - "index_L2" - "table3" - "index_L3"
                lua_pushstring(L,
                               uploads[i].tmpname.c_str()); // "table1" - "index_L1" - "table2" - "index_L2" - "table3" - "index_L3" - "value_L3"
                lua_rawset(L, -3);                     // "table1" - "index_L1" - "table2" - "index_L2" - "table3"

                lua_pushstring(L,
                               "mimetype");          // "table1" - "index_L1" - "table2" - "index_L2" - "table3" - "index_L3"
                lua_pushstring(L,
                               uploads[i].mimetype.c_str()); // "table1" - "index_L1" - "table2" - "index_L2" - "table3" - "index_L3" - "value_L3"
                lua_rawset(L, -3);                      // "table1" - "index_L1" - "table2" - "index_L2" - "table3"

                lua_pushstring(L,
                               "filesize");           // "table1" - "index_L1" - "table2" - "index_L2" - "table3" - "index_L3"
                lua_pushinteger(L,
                                uploads[i].filesize); // "table1" - "index_L1" - "table2" - "index_L2" - "table3" - "index_L3" - "value_L3"
                lua_rawset(L, -3);                       // "table1" - "index_L1" - "table2" - "index_L2" - "table3"

                lua_rawset(L, -3); // table1 - "index_L1" - table2
            }
            lua_rawset(L, -3); // table1
        }

        std::vector<std::string> request_params = conn.requestParams();
        if (request_params.size() > 0) {
            lua_pushstring(L, "request"); // table1 - "index_L1"
            lua_createtable(L, 0, request_params.size()); // table1 - "index_L1" - table2
            for (unsigned i = 0; i < request_params.size(); i++) {
                lua_pushstring(L, request_params[i].c_str()); // table1 - "index_L1" - table2 - "index_L2"
                lua_pushstring(L, conn.requestParams(
                        request_params[i]).c_str()); // table1 - "index_L1" - table2 - "index_L2" - "value_L2"
                lua_rawset(L, -3); // table1 - "index_L1" - table2
            }
            lua_rawset(L, -3); // table1
        }

        if (conn.contentLength() > 0) {
            lua_pushstring(L, "content");
            lua_pushlstring(L, conn.content(), conn.contentLength());
            lua_rawset(L, -3); // table1 - "index_L1" - table2

            lua_pushstring(L, "content_type");
            lua_pushstring(L, conn.contentType().c_str());
            lua_rawset(L, -3); // table1 - "index_L1" - table2
        }

        //
        // filesystem functions
        //
        lua_pushstring(L, "fs"); // table1 - "fs"
        lua_newtable(L); // table1 - "fs" - table2
        luaL_setfuncs(L, fs_methods, 0);
        lua_rawset(L, -3); // table1

        //
        // jsonstr = server.table_to_json(table)
        //
        lua_pushstring(L, "table_to_json"); // table1 - "index_L1"
        lua_pushcfunction(L, lua_table_to_json); // table1 - "index_L1" - function
        lua_rawset(L, -3); // table1

        lua_pushstring(L, "json_to_table"); // table1 - "index_L1"
        lua_pushcfunction(L, lua_json_to_table); // table1 - "index_L1" - function
        lua_rawset(L, -3); // table1

        //
        // server.print (var[, var...])
        //
        lua_pushstring(L, "print"); // table1 - "index_L1"
        lua_pushcfunction(L, lua_print); // table1 - "index_L1" - function
        lua_rawset(L, -3); // table1

        lua_pushstring(L, "uuid"); // table1 - "index_L1"
        lua_pushcfunction(L, lua_uuid); // table1 - "index_L1" - function
        lua_rawset(L, -3); // table1

        lua_pushstring(L, "uuid62"); // table1 - "index_L1"
        lua_pushcfunction(L, lua_uuid_base62); // table1 - "index_L1" - function
        lua_rawset(L, -3); // table1

        lua_pushstring(L, "uuid_to_base62"); // table1 - "index_L1"
        lua_pushcfunction(L, lua_uuid_to_base62); // table1 - "index_L1" - function
        lua_rawset(L, -3); // table1

        lua_pushstring(L, "base62_to_uuid"); // table1 - "index_L1"
        lua_pushcfunction(L, lua_base62_to_uuid); // table1 - "index_L1" - function
        lua_rawset(L, -3); // table1

        lua_pushstring(L, "setBuffer"); // table1 - "index_L1"
        lua_pushcfunction(L, lua_setbuffer); // table1 - "index_L1" - function
        lua_rawset(L, -3); // table1


        lua_pushstring(L, "sendHeader"); // table1 - "index_L1"
        lua_pushcfunction(L, lua_send_header); // table1 - "index_L1" - function
        lua_rawset(L, -3); // table1


        lua_pushstring(L, "sendCookie"); // table1 - "index_L1"
        lua_pushcfunction(L, lua_send_cookie); // table1 - "index_L1" - function
        lua_rawset(L, -3); // table1

        lua_pushstring(L, "copyTmpfile"); // table1 - "index_L1"
        lua_pushcfunction(L, lua_copytmpfile); // table1 - "index_L1" - function
        lua_rawset(L, -3); // table1

        lua_pushstring(L, "shutdown"); // table1 - "index_L1"
        lua_pushcfunction(L, lua_exitserver); // table1 - "index_L1" - function
        lua_rawset(L, -3); // table1

        lua_pushstring(L, "http"); // table1 - "index_L1"
        lua_pushcfunction(L, lua_http_client); // table1 - "index_L1" - function
        lua_rawset(L, -3); // table1

<<<<<<< HEAD
=======
        lua_pushstring(L, "sendStatus"); // table1 - "index_L1"
        lua_pushcfunction(L, lua_send_status); // table1 - "index_L1" - function
        lua_rawset(L, -3); // table1

        lua_pushstring(L, "requireAuth"); // table1 - "index_L1"
        lua_pushcfunction(L, lua_require_auth); // table1 - "index_L1" - function
        lua_rawset(L, -3); // table1

#ifdef SHTTPS_ENABLE_SSL

        lua_pushstring(L, "generate_jwt"); // table1 - "index_L1"
        lua_pushcfunction(L, lua_generate_jwt); // table1 - "index_L1" - function
        lua_rawset(L, -3); // table1 lua_decode_jwt

        lua_pushstring(L, "decode_jwt"); // table1 - "index_L1"
        lua_pushcfunction(L, lua_decode_jwt); // table1 - "index_L1" - function
        lua_rawset(L, -3); // table1

#endif

>>>>>>> a7cbcaf8
        lua_setglobal(L, servertablename);

        lua_pushlightuserdata(L, &conn);
        lua_setglobal(L, luaconnection);
    }
    //=========================================================================


    void LuaServer::add_servertableentry(const string &name, const string &value) {
        lua_getglobal(L, servertablename); // "table1"

        lua_pushstring(L, name.c_str()); // table1 - "index_L1"
        lua_pushstring(L, value.c_str()); // table1 - "index_L1" - "value_L1"
        lua_rawset(L, -3); // table1
        lua_pop(L, 1);
    }
    //=========================================================================



    string LuaServer::configString(const string table, const string variable, const string defval) {
        if (lua_getglobal(L, table.c_str()) != LUA_TTABLE) {
            lua_pop(L, 1);
            return defval;
        }

        lua_getfield(L, -1, variable.c_str());
        if (lua_isnil(L, -1)) {
            lua_pop(L, 2);
            return defval;
        }
        if (!lua_isstring(L, -1)) {
            throw Error(__file__, __LINE__, "String expected for " + table + "." + variable);
        }
        string retval = lua_tostring(L, -1);
        lua_pop(L, 2);
        return retval;
    }
    //=========================================================================


    int LuaServer::configBoolean(const string table, const string variable, const bool defval) {
        if (lua_getglobal(L, table.c_str()) != LUA_TTABLE) {
            lua_pop(L, 1);
            return defval;
        }
        lua_getfield(L, -1, variable.c_str());
        if (lua_isnil(L, -1)) {
            lua_pop(L, 2);
            return defval;
        }
        if (!lua_isboolean(L, -1)) {
            throw Error(__file__, __LINE__, "Integer expected for " + table + "." + variable);
        }
        bool retval = lua_toboolean(L, -1);

        lua_pop(L, 2);
        return retval;
    }
    //=========================================================================

    int LuaServer::configInteger(const string table, const string variable, const int defval) {
        if (lua_getglobal(L, table.c_str()) != LUA_TTABLE) {
            lua_pop(L, 1);
            return defval;
        }
        lua_getfield(L, -1, variable.c_str());
        if (lua_isnil(L, -1)) {
            lua_pop(L, 2);
            return defval;
        }
        if (!lua_isinteger(L, -1)) {
            throw Error(__file__, __LINE__, "Integer expected for " + table + "." + variable);
        }
        int retval = lua_tointeger(L, -1);
        lua_pop(L, 2);
        return retval;
    }
    //=========================================================================

    float LuaServer::configFloat(const string table, const string variable, const float defval) {
        if (lua_getglobal(L, table.c_str()) != LUA_TTABLE) {
            lua_pop(L, 1);
            return defval;
        }
        lua_getfield(L, -1, variable.c_str());
        if (lua_isnil(L, -1)) {
            lua_pop(L, 2);
            return defval;
        }
        if (!lua_isnumber(L, -1)) {
            throw Error(__file__, __LINE__, "Number expected for " + table + "." + variable);
        }
        lua_Number num = lua_tonumber(L, -1);
        lua_pop(L, 2);
        return (float) num;
    }
    //=========================================================================


    const vector <LuaRoute> LuaServer::configRoute(const string routetable) {
        static struct {
            const char *name;
            int type;
        } fields[] = {
                {"method", LUA_TSTRING},
                {"route",  LUA_TSTRING},
                {"script", LUA_TSTRING},
                {NULL,     0}
        };

        vector <LuaRoute> routes;

        lua_getglobal(L, routetable.c_str());
        luaL_checktype(L, -1, LUA_TTABLE);
        int i;
        for (i = 1; ; i++) {
            lua_rawgeti(L, -1, i);
            if (lua_isnil(L, -1)) {
                lua_pop(L, 1);
                break;
            }
            // an element of the 'listen' table should now be at the top of the stack
            luaL_checktype(L, -1, LUA_TTABLE);
            int field_index;
            LuaRoute route;
            for (field_index = 0; (fields[field_index].name != NULL
                                   && fields[field_index].name != NULL); field_index++) {
                lua_getfield(L, -1, fields[field_index].name);
                luaL_checktype(L, -1, fields[field_index].type);

                string method;
                // you should probably use a function pointer in the fields table.
                // I am using a simple switch/case here
                switch (field_index) {
                    case 0:
                        method = lua_tostring(L, -1);
                        if (method == "GET") {
                            route.method = Connection::HttpMethod::GET;
                        }
                        else if (method == "PUT") {
                            route.method = Connection::HttpMethod::PUT;
                        }
                        else if (method == "POST") {
                            route.method = Connection::HttpMethod::POST;
                        }
                        else if (method == "DELETE") {
                            route.method = Connection::HttpMethod::DELETE;
                        }
                        else if (method == "OPTIONS") {
                            route.method = Connection::HttpMethod::OPTIONS;
                        }
                        else if (method == "CONNECT") {
                            route.method = Connection::HttpMethod::CONNECT;
                        }
                        else if (method == "HEAD") {
                            route.method = Connection::HttpMethod::HEAD;
                        }
                        else if (method == "OTHER") {
                            route.method = Connection::HttpMethod::OTHER;
                        }
                        else {
                            throw Error(__file__, __LINE__, "Unknown HTTP method!");
                        }
                        break;
                    case 1:
                        route.route = lua_tostring(L, -1);
                        break;
                    case 2:
                        route.script = lua_tostring(L, -1);
                        break;
                }
                // remove the field value from the top of the stack
                lua_pop(L, 1);
            }
            lua_pop(L, 1);
            routes.push_back(route);
        }
        return routes;
    }
    //=========================================================================


    int LuaServer::executeChunk(const string &luastr) {
        if (luaL_dostring(L, luastr.c_str()) != 0) {
            const char *luaerror = lua_tostring(L, -1);
            throw Error(__file__, __LINE__, string("Lua error: ") + luaerror);
        }
        int top = lua_gettop(L);
        if (top == 1) {
            int status = lua_tointeger(L, 1);
            lua_pop(L, 1);
            return status;
        }
        return 1;
    }
    //=========================================================================


    vector <LuaValstruct> LuaServer::executeLuafunction(const string *funcname, int n, LuaValstruct *lv) {
        if (lua_getglobal(L, funcname->c_str()) != LUA_TFUNCTION) {
            lua_pop(L, 1);
            throw Error(__file__, __LINE__, "Function not existing!");
        }
        for (int i = 0; i < n; i++) {
            switch (lv[i].type) {
                case LuaValstruct::INT_TYPE: {
                    lua_pushinteger(L, lv[i].value.i);
                    break;
                }
                case LuaValstruct::FLOAT_TYPE: {
                    lua_pushnumber(L, lv[i].value.f);
                    break;
                }
                case LuaValstruct::STRING_TYPE: {
                    lua_pushstring(L, lv[i].value.s.c_str());
                    break;
                }
            }

        }

        lua_call(L, n, LUA_MULTRET);

        int top = lua_gettop(L);
        vector <LuaValstruct> retval;

        LuaValstruct tmplv;
        for (int i = 1; i <= top; i++) {
            if (lua_isstring(L, i)) {
                tmplv.type = LuaValstruct::STRING_TYPE;
                tmplv.value.s = string(lua_tostring(L, i));
            }
            else if (lua_isinteger(L, i)) {
                tmplv.type = LuaValstruct::INT_TYPE;
                tmplv.value.i = lua_tointeger(L, i);
            }
            else if (lua_isnumber(L, i)) {
                tmplv.type = LuaValstruct::FLOAT_TYPE;
                tmplv.value.f = (float) lua_tonumber(L, i);
            }
            else {
                throw Error(__file__, __LINE__, "Datatype cannot be returned!");
            }
            retval.push_back(tmplv);
        }

        lua_pop(L, top);

        return retval;
    }
    //=========================================================================


    vector <LuaValstruct> LuaServer::executeLuafunction(const string *funcname, int n, ...) {
        va_list args;
        va_start(args, n);

        if (lua_getglobal(L, funcname->c_str()) != LUA_TFUNCTION) {
            lua_pop(L, 1);
            throw Error(__file__, __LINE__, "Function not existing!");
        }

        for (int i = 0; i < n; i++) {
            LuaValstruct *lv = va_arg(args, LuaValstruct*);
            switch (lv->type) {
                case LuaValstruct::INT_TYPE: {
                    lua_pushinteger(L, lv->value.i);
                    break;
                }
                case LuaValstruct::FLOAT_TYPE: {
                    lua_pushnumber(L, lv->value.f);
                    break;
                }
                case LuaValstruct::STRING_TYPE: {
                    lua_pushstring(L, lv->value.s.c_str());
                    break;
                }
            }

        }
        va_end(args);

        lua_call(L, n, 1);

        int top = lua_gettop(L);
        vector <LuaValstruct> retval;

        LuaValstruct tmplv;
        for (int i = 1; i <= top; i++) {
            if (lua_isstring(L, i)) {
                tmplv.type = LuaValstruct::STRING_TYPE;
                tmplv.value.s = string(lua_tostring(L, i));
            }
            else if (lua_isinteger(L, i)) {
                tmplv.type = LuaValstruct::INT_TYPE;
                tmplv.value.i = lua_tointeger(L, i);
            }
            else if (lua_isnumber(L, i)) {
                tmplv.type = LuaValstruct::FLOAT_TYPE;
                tmplv.value.f = (float) lua_tonumber(L, i);
            }
            else {
                throw Error(__file__, __LINE__, "Datatype cannot be returned!");
            }
            retval.push_back(tmplv);
        }

        lua_pop(L, top);

        return retval;
    }
    //=========================================================================

    bool LuaServer::luaFunctionExists(const std::string *funcname) {
        int ltype = lua_getglobal(L, funcname->c_str());
        lua_pop(L, 1);
        return (ltype == LUA_TFUNCTION);
    }
}<|MERGE_RESOLUTION|>--- conflicted
+++ resolved
@@ -93,8 +93,6 @@
     }
     //=========================================================================
 
-<<<<<<< HEAD
-=======
     /*
      * base64.cpp and base64.h
      *
@@ -216,7 +214,6 @@
 
         return ret;
     }
->>>>>>> a7cbcaf8
 
     /*!
      * Instantiates a Lua server
@@ -749,40 +746,6 @@
         return 0;
     }
     //=========================================================================
-<<<<<<< HEAD
-
-
-    static map<string,string> process_http_header(istream *ins, int &content_length)
-    {
-        //
-        // process header files
-        //
-        map<string,string> header;
-        bool eoh = false; //end of header reached
-        content_length = 0; // we don't know if we will get content...
-        string line;
-        while (!eoh && !ins->eof() && !ins->fail()) {
-            (void) safeGetline(*ins, line);
-            if (line.empty() || ins->fail() || ins->eof()) {
-                eoh = true;
-            } else {
-                size_t pos = line.find(':');
-                string name = line.substr(0, pos);
-                name = trim(name);
-                asciitolower(name);
-                string value = line.substr(pos + 1);
-                value = header[name] = trim(value);
-                if (name == "content-length") {
-                    content_length = stoi(value);
-                }
-                else if (name == "transfer-encoding") {
-                    if (value == "chunked") {
-                        content_length = -1;
-                    }
-                }
-            }
-        }
-=======
 
     static int lua_require_auth(lua_State *L) {
         lua_getglobal(L, luaconnection); // push onto stack
@@ -908,7 +871,6 @@
                 }
             }
         }
->>>>>>> a7cbcaf8
         return header;
     }
     //=========================================================================
@@ -982,40 +944,17 @@
         int timeout = 500; // default is 500 ms
         for (int i = 3; i <= top; i++) {
             if (lua_istable(L, i)) { // process header table at position i
-<<<<<<< HEAD
-                int index = i;
-                lua_pushnil(L);
-
-                // This is needed for it to even get the first value
-                index--;
-
-                while (lua_next(L, index) != 0) {
-                    // key is at index -2
-                    // value is at index -1
-                    if (!lua_isstring(L, -1) || !lua_isstring(L, -2)) {
-                        lua_pop(L, 1);
-                        continue;
-                    };
-=======
                 lua_pushnil(L);
                 while (lua_next(L, i) != 0) {
->>>>>>> a7cbcaf8
                     const char *key = lua_tostring(L, -2);
                     const char *value = lua_tostring(L, -1);
                     outheader[key] = value;
                     lua_pop(L, 1);
                 }
-<<<<<<< HEAD
             }
             else if (lua_isinteger(L, i)) { // process timeout at position i
                 timeout = lua_tointeger(L, i);
             }
-=======
-            }
-            else if (lua_isinteger(L, i)) { // process timeout at position i
-                timeout = lua_tointeger(L, i);
-            }
->>>>>>> a7cbcaf8
         }
 
         bool secure = false; // is set true, if the url starts with "https"
@@ -1038,39 +977,6 @@
             else {
                 throw _HttpError(__LINE__,
                                  "server.http: unknown or missing protocol in URL! must be \"http:\" or \"https\"!");
-<<<<<<< HEAD
-            }
-
-            size_t pos;
-            pos = url.find_first_of(":/");
-            if (pos == string::npos) {
-                host = url;
-                path = "/";
-            }
-            else {
-                host = url.substr(0, pos);
-                if (url[pos] == ':') { // we have a portnumber
-                    try {
-                        port = stoi(url.substr(0, pos));
-                    }
-                    catch (const std::invalid_argument &ia) {
-                        string err = string("server.http: invalid portnumber!) ") + string(ia.what());
-                        throw _HttpError(__LINE__, err);
-                    }
-                    pos = url.find("/");
-                    if (pos == string::npos) {
-                        path = "/";
-                    }
-                    else {
-                        path = url.substr(pos);
-                    }
-                }
-                else {
-                    path = url.substr(pos);
-                }
-            }
-
-=======
             }
 
             size_t pos;
@@ -1111,7 +1017,6 @@
                 }
             }
 
->>>>>>> a7cbcaf8
             if (method == "GET") { // the only method we support so far...
                 struct addrinfo *ai;
                 struct addrinfo hint;
@@ -1174,14 +1079,6 @@
                     throw _HttpError(__LINE__, err);
                 }
 
-<<<<<<< HEAD
-                //
-                // create the C++ streams
-                //
-                SockStream sockstream(socketfd);
-                istream ins(&sockstream);
-                ostream os(&sockstream);
-=======
 #ifdef SHTTPS_ENABLE_SSL
                 SSL_CTX *ctx = NULL;
                 SSL *ssl = NULL;
@@ -1229,7 +1126,6 @@
 #endif
                 istream ins(sockstream);
                 ostream os(sockstream);
->>>>>>> a7cbcaf8
 
                 //
                 // send the request header
@@ -1282,12 +1178,8 @@
                 // let's process the header of the return HTTP-message
                 //
                 int content_length;
-<<<<<<< HEAD
-                map <string, string> header = process_http_header(&ins, content_length);
-=======
                 int status_code;
                 map <string, string> header = process_http_header(&ins, content_length, status_code);
->>>>>>> a7cbcaf8
                 if (ins.fail() || ins.eof()) {
                     close(socketfd);
                     lua_pop(L, top);
@@ -1335,8 +1227,6 @@
                     bodybuf[content_length] = '\0';
                 }
 
-<<<<<<< HEAD
-=======
 #ifdef SHTTPS_ENABLE_SSL
                 if (secure) {
                     SSL_free(ssl);
@@ -1351,25 +1241,18 @@
                 }
 #endif
 
->>>>>>> a7cbcaf8
                 auto end = get_time::now();
                 auto diff = end - start;
                 int duration = chrono::duration_cast<ms>(diff).count();
                 //
                 // now let's build the Lua-table that's being returned
                 //
-<<<<<<< HEAD
-                lua_createtable(L, 0, 2); // table
-=======
                 lua_createtable(L, 0, 0); // table
->>>>>>> a7cbcaf8
 
                 lua_pushstring(L, "success"); // table - "success"
                 lua_pushboolean(L, true); // table - "body" - true
                 lua_rawset(L, -3); // table
 
-<<<<<<< HEAD
-=======
                 lua_pushstring(L, "status_code"); // table - "success"
                 lua_pushinteger(L, status_code); // table - "body" - true
                 lua_rawset(L, -3); // table
@@ -1391,7 +1274,6 @@
                 }
 #endif
 
->>>>>>> a7cbcaf8
                 lua_pushstring(L, "header"); // table1 - "header"
                 lua_createtable(L, 0, header.size()); // table - "header" - table2
                 for (auto const &iterator : header) {
@@ -1439,10 +1321,6 @@
         return 0;
     }
     //=========================================================================
-<<<<<<< HEAD
-
-=======
->>>>>>> a7cbcaf8
 
 
     static json_t *subtable(lua_State *L, int index) {
@@ -1695,21 +1573,12 @@
     static int lua_json_to_table (lua_State *L) {
         int top = lua_gettop(L);
         if (top < 1) {
-<<<<<<< HEAD
-            lua_pushstring(L, "'server.table_to_json(table)': table parameter missing!");
-            lua_error(L);
-            return 0;
-        }
-        if (!lua_istable(L, 1)) {
-            lua_pushstring(L, "'server.table_to_json(table)': table is not a lua-table!");
-=======
             lua_pushstring(L, "'server.json_to_table(jsonstr)': jsonstr parameter missing!");
             lua_error(L);
             return 0;
         }
         if (!lua_isstring(L, 1)) {
             lua_pushstring(L, "'server.json_to_table(jsonstr)': jsonstr is not a string!");
->>>>>>> a7cbcaf8
             lua_error(L);
             return 0;
         }
@@ -1747,96 +1616,6 @@
     }
     //=========================================================================
 
-<<<<<<< HEAD
-    static void lua_jsonobj(lua_State *L, cJSON *subobj) {
-
-        if ((subobj->type != cJSON_Object) && (subobj->type != cJSON_Array)) {
-            return;
-        }
-
-        lua_createtable(L, 0, 0);
-
-        cJSON *next = subobj->child;
-        int i = 0;
-        while (next != NULL) {
-            if (subobj->type == cJSON_Object) {
-                lua_pushstring(L, next->string); // index
-            }
-            else if (subobj->type == cJSON_Array) {
-                lua_pushinteger(L, i); // index
-            }
-            switch (next->type) {
-                case cJSON_False: {
-                    lua_pushboolean(L, false);
-                    break;
-                }
-                case cJSON_True: {
-                    lua_pushboolean(L, true);
-                    break;
-                }
-                case cJSON_NULL: {
-                    lua_pushstring(L, "NIL"); // ToDo: we should create a custom Lua object named NULL!
-                    break;
-                }
-                case cJSON_Number: {
-                    lua_pushnumber (L, next->valuedouble);
-                    break;
-                }
-                case cJSON_String: {
-                    lua_pushstring(L, next->valuestring);
-                    break;
-                }
-                case cJSON_Array:
-                case cJSON_Object: {
-                    lua_jsonobj(L, next);
-                    break;
-                }
-            }
-            lua_rawset(L, -3);                       // "table1" - "index_L1" - "table2" - "index_L2" - "table3"
-
-            next = next->next;
-            i++;
-        }
-    }
-    //=========================================================================
-
-    /*!
-     * Converts a json string into a possibly nested Lua table
-     * LUA: table = server.json_to_table(jsonstr)
-     */
-    static int lua_json_to_table (lua_State *L) {
-        int top = lua_gettop(L);
-        if (top < 1) {
-            lua_pushstring(L, "'server.json_to_table(jsonstr)': jsonstr parameter missing!");
-            lua_error(L);
-            return 0;
-        }
-        if (!lua_isstring(L, 1)) {
-            lua_pushstring(L, "'server.json_to_table(jsonstr)': jsonstr is not a string!");
-            lua_error(L);
-            return 0;
-        }
-
-        const char *jsonstr = lua_tostring(L, 1);
-
-        cJSON *jsonobj = cJSON_Parse(jsonstr);
-        if (jsonobj == NULL) {
-            const char *errmsg = cJSON_GetErrorPtr();
-            stringstream ss;
-            ss <<  "'server.json_to_table(jsonstr)': Error parsing JSON: " << errmsg;
-            lua_pushstring(L, ss.str().c_str());
-            lua_error(L);
-            return 0;
-        }
-        lua_jsonobj(L, jsonobj);
-        cJSON_Delete(jsonobj);
-
-        return 1;
-    }
-    //=========================================================================
-
-=======
->>>>>>> a7cbcaf8
 
     /*!
      * Stops the HTTP server and exits everything
@@ -2186,8 +1965,6 @@
         }
         lua_rawset(L, -3); // table1
 
-<<<<<<< HEAD
-=======
 #ifdef SHTTPS_ENABLE_SSL
 
         lua_pushstring(L, "has_openssl"); // table1 - "index_L1"
@@ -2196,7 +1973,6 @@
 
 #endif
 
->>>>>>> a7cbcaf8
         lua_pushstring(L, "client_ip"); // table1 - "index_L1"
         lua_pushstring(L, conn.peer_ip().c_str()); // table1 - "index_L1" - "value_L1"
         lua_rawset(L, -3); // table1
@@ -2205,13 +1981,10 @@
         lua_pushinteger(L, conn.peer_port()); // table1 - "index_L1" - "value_L1"
         lua_rawset(L, -3); // table1
 
-<<<<<<< HEAD
-=======
         lua_pushstring(L, "secure"); // table1 - "index_L1"
         lua_pushboolean(L, conn.secure()); // table1 - "index_L1" - "value_L1"
         lua_rawset(L, -3); // table1
 
->>>>>>> a7cbcaf8
         lua_pushstring(L, "header"); // table1 - "index_L1"
         std::vector<std::string> headers = conn.header();
         lua_createtable(L, 0, headers.size()); // table1 - "index_L1" - table2
@@ -2403,8 +2176,6 @@
         lua_pushcfunction(L, lua_http_client); // table1 - "index_L1" - function
         lua_rawset(L, -3); // table1
 
-<<<<<<< HEAD
-=======
         lua_pushstring(L, "sendStatus"); // table1 - "index_L1"
         lua_pushcfunction(L, lua_send_status); // table1 - "index_L1" - function
         lua_rawset(L, -3); // table1
@@ -2425,7 +2196,6 @@
 
 #endif
 
->>>>>>> a7cbcaf8
         lua_setglobal(L, servertablename);
 
         lua_pushlightuserdata(L, &conn);
