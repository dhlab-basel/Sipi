--- conflicted
+++ resolved
@@ -397,18 +397,6 @@
         }
 
         /*!
-<<<<<<< HEAD
-         * Process a request... (Eventually should be private method)
-         *
-         * \param[in] sock Socket id
-         * \param[in] peer_ip String containing IP (IP4 or IP6) of client/peer
-         * \param[in] peer_port Port number of peer/client
-         */
-        void processRequest(int sock, std::string &peer_ip, int peer_port);
-
-        /*!
-=======
->>>>>>> a7cbcaf8
          * Add a request handler for the given request method and route
          *
          * \param[in] method_p Request method (GET, PUT, POST etc.)
