/*
 * Copyright © 2016 Lukas Rosenthaler, Andrea Bianco, Benjamin Geer,
 * Ivan Subotic, Tobias Schweizer, André Kilchenmann, and André Fatton.
 * This file is part of Sipi.
 * Sipi is free software: you can redistribute it and/or modify
 * it under the terms of the GNU Affero General Public License as published
 * by the Free Software Foundation, either version 3 of the License, or
 * (at your option) any later version.
 * Sipi is distributed in the hope that it will be useful,
 * but WITHOUT ANY WARRANTY; without even the implied warranty of
 * MERCHANTABILITY or FITNESS FOR A PARTICULAR PURPOSE.
 * Additional permission under GNU AGPL version 3 section 7:
 * If you modify this Program, or any covered work, by linking or combining
 * it with Kakadu (or a modified version of that library) or Adobe ICC Color
 * Profiles (or a modified version of that library) or both, containing parts
 * covered by the terms of the Kakadu Software Licence or Adobe Software Licence,
 * or both, the licensors of this Program grant you additional permission
 * to convey the resulting work.
 * See the GNU Affero General Public License for more details.
 * You should have received a copy of the GNU Affero General Public
 * License along with Sipi.  If not, see <http://www.gnu.org/licenses/>.
 *//*!
 * \file Connection.cpp
 */
#include <algorithm>
#include <functional>
#include <cctype>
#include <locale>
#include <new>
#include <map>
#include <iomanip>
#include <sstream>
#include <iostream>
#include <fstream>
#include <string>
#include <cstring>      // Needed for memset

#include <netinet/in.h>
#include <arpa/inet.h> //inet_addrmktemp
#include <unistd.h>    //write
#include <stdio.h>
#include <stdlib.h>
#include <fcntl.h>
#include <signal.h>
#include <sys/stat.h>

#include "Global.h"
#include "Error.h"
#include "Connection.h"
#include "ChunkReader.h"

static const char __file__[] = __FILE__;

using namespace std;

namespace shttps {

    // trim from start
    static inline std::string &ltrim(std::string &s) {
        s.erase(s.begin(), std::find_if(s.begin(), s.end(), std::not1(std::ptr_fun<int, int>(std::isspace))));
        return s;
    }
    //=========================================================================

    // trim from end
    static inline std::string &rtrim(std::string &s) {
        s.erase(std::find_if(s.rbegin(), s.rend(), std::not1(std::ptr_fun<int, int>(std::isspace))).base(), s.end());
        return s;
    }
    //=========================================================================

    // trim from both ends
    static inline std::string &trim(std::string &s) {
        return ltrim(rtrim(s));
    }
    //=========================================================================

    pair<string,string> strsplit(const string &str, const char c)
    {
        size_t pos;
        if ((pos = str.find(c)) != string::npos) {
            string s1 = str.substr(0, pos);
            string s2 = str.substr(pos + 1);
            return make_pair(s1, s2);
        }
        else {
            string emptystr;
            return make_pair(str, emptystr);
        }
    }
    //=========================================================================

    map<string,string> parse_header_options(const string& options, bool form_encoded, char sep) {
        vector<string> params;
        size_t pos = 0;
        size_t old_pos = 0;
        while ((pos = options.find(sep, pos)) != string::npos) {
            pos++;
            if (pos == 1) { // if first char is a token skip it!
                old_pos = pos;
                continue;
            }
            params.push_back(options.substr(old_pos, pos - old_pos - 1));
            old_pos = pos;
        }
        if (old_pos != options.length()) {
            params.push_back(options.substr(old_pos, string::npos));
        }
        map<string,string> q;
        string name;
        string value;
        for (auto it = params.begin(); it != params.end(); it++) {
            if ((pos = it->find('=')) != string::npos) {
                name = urldecode(it->substr(0, pos), form_encoded);
                value = urldecode(it->substr(pos + 1, string::npos), form_encoded);
            }
            else {
                name = urldecode(*it, form_encoded);
            }
            trim(name);
            trim(value);
            asciitolower(name);
            q[name] = value;
        }
        return q;
    }
    //=========================================================================


    size_t safeGetline(std::istream &is, std::string& t)
    {
        t.clear();

        // The characters in the stream are read one-by-one using a std::streambuf.
        // That is faster than reading them one-by-one using the std::istream.
        // Code that uses streambuf this way must be guarded by a sentry object.
        // The sentry object performs various tasks,
        // such as thread synchronization and updating the stream state.

        std::istream::sentry se(is, true);
        std::streambuf* sb = is.rdbuf();

        size_t n = 0;
        for(;;) {
            int c = sb->sbumpc();
            n++;
            switch (c) {
                case '\n':
                    return n;
                case '\r':
                    if(sb->sgetc() == '\n') {
                        sb->sbumpc();
                        n++;
                    }
                    return n;
                case EOF:
                    // Also handle the case when the last line has no line ending
                    if(t.empty())
                        is.setstate(std::ios::eofbit);
                    return n;
                default:
                    t += (char) c;
            }
        }
    }
    //=========================================================================


    std::string urldecode(const std::string &src, bool form_encoded)
    {
#define HEXTOI(x) (isdigit(x) ? x - '0' : x - 'W')
        stringstream outss;
        size_t start = 0;
        size_t pos;
        while ((pos = src.find('%', start)) != string::npos) {
            if ((pos + 2) < src.length()) {
                if (isxdigit(src[pos + 1]) && isxdigit(src[pos + 2])) {
                    string tmpstr = src.substr(start, pos - start);
                    if (form_encoded) {
                        for (int i = 0; i < tmpstr.length(); i++) {
                            if (tmpstr[i] == '+') tmpstr[i] = ' ';
                        }
                    }
                    outss << tmpstr;
                    //
                    // we have a valid hex number
                    //
                    char a = (char) tolower(src[pos + 1]);
                    char b = (char) tolower(src[pos + 2]);
                    char c = ((HEXTOI(a) << 4) | HEXTOI(b));
                    outss << c;
                    start = pos + 3;
                }
                else {
                    pos += 3;
                    string tmpstr = src.substr(start, pos - start);
                    if (form_encoded) {
                        for (int i = 0; i < tmpstr.length(); i++) {
                            if (tmpstr[i] == '+') tmpstr[i] = ' ';
                        }
                    }
                    outss << tmpstr;
                    start = pos;
                }
            }
        }
        outss << src.substr(start, src.length() - start);
        return outss.str();
    }
    //=========================================================================

    string urlencode(const string &value)
    {
        ostringstream escaped;
        escaped.fill('0');
        escaped << hex;

        for (string::const_iterator i = value.begin(), n = value.end(); i != n; ++i) {
            string::value_type c = (*i);

            // Keep alphanumeric and other accepted characters intact
            if (isalnum(c) || c == '-' || c == '_' || c == '.' || c == '~') {
                escaped << c;
                continue;
            }

            // Any other characters are percent-encoded
            escaped << uppercase;
            escaped << '%' << setw(2) << int((unsigned char) c);
            escaped << nouppercase;
        }

        return escaped.str();
    }
    //=========================================================================

    static map<string,string> parse_query_string(const string& query, bool form_encoded = false) {
        vector<string> params;
        size_t pos = 0;
        size_t old_pos = 0;
        while ((pos = query.find('&', pos)) != string::npos) {
            pos++;
            if (pos == 1) { // if first char is a token skip it!
                old_pos = pos;
                continue;
            }
            params.push_back(query.substr(old_pos, pos - old_pos - 1));

            old_pos = pos;
        }
        if (old_pos != query.length()) {
            params.push_back(query.substr(old_pos, string::npos));
        }
        map<string,string> q;
        for (auto it = params.begin(); it != params.end(); it++) {
            string name;
            string value;
            if ((pos = it->find('=')) != string::npos) {
                name = urldecode(it->substr(0, pos), form_encoded);
                value = urldecode(it->substr(pos + 1, string::npos), form_encoded);
            }
            else {
                name = urldecode(*it, form_encoded);
            }
            asciitolower(name);
            q[name] = value;
        }
        return q;
    }
    //=========================================================================

    void Connection::process_header ()
    {
        //
        // process header files
        //
        bool eoh = false; //end of header reached
        string line;
        while (!eoh && !ins->eof() && !ins->fail()) {
            (void) safeGetline(*ins, line);
            if (line.empty() || ins->fail()) {
                eoh = true;
            } else {
                size_t pos = line.find(':');
                string name = line.substr(0, pos);
                name = trim(name);
                asciitolower(name);
                string value = line.substr(pos + 1);
                value = header_in[name] = trim(value);
                if (name == "connection") {
                    map<string,string> opts = parse_header_options(value, true);
                    if (opts.count("keep-alive") == 1) {
                        _keep_alive = true;
                    }
                    if (opts.count("upgrade") == 1) {
                        // upgrade connection, e.g. to websockets...
                    }
                }
                else if (name == "cookie") {
                    _cookies = parse_header_options(value, true);

                }
                else if (name == "keep-alive") {
                    map<string,string> opts = parse_header_options(value, true, ',');
                    if (opts.count("timeout") == 1) {
                        _keep_alive_timeout = stoi(opts["timeout"]);
                    }
                }
                else if (name == "content-length") {
                    content_length = stoi(value);
                }
                else if (name == "transfer-encoding") {
                    if (value == "chunked") {
                        _chunked_transfer_in = true;
                    }
                }
                else if (name == "host") {
                    _host = value;
                }
            }
        }
    }
    //=============================================================================

    vector<string> Connection::process_header_value(const string &valstr)
    {
        vector<string> result;
        size_t start = 0;
        size_t pos = 0;
        while ((pos = valstr.find(';', start)) != string::npos) {
            string tmpstr = valstr.substr(start, pos - start);
            result.push_back(trim(tmpstr));
            start = pos + 1;
        }
        string tmpstr = valstr.substr(start);
        result.push_back(trim(tmpstr));

        return result;
    }
    //=============================================================================


    Connection::Connection(void) {
        _server = NULL;
        _secure = false;
        ins = NULL;
        os = NULL;
        cachefile = NULL;
        outbuf_size = 0;
        outbuf_inc = 0;
        outbuf = NULL;
        header_sent = false;
        _keep_alive = false;
        _keep_alive_timeout = -1;
        _chunked_transfer_in = false;
        _chunked_transfer_out = false;
        _content = NULL;
        content_length = 0;
        _finished = false;
        _reset_connection = false;
        _logger = spdlog::get(loggername);
    }
    //=========================================================================


    Connection::Connection(Server *server_p, std::istream *ins_p, std::ostream *os_p, const string &tmpdir_p, size_t buf_size, size_t buf_inc)
        : ins(ins_p), os(os_p), _tmpdir(tmpdir_p), outbuf_size(buf_size), outbuf_inc(buf_inc)
    {
        _server = server_p;
        _secure = false;
        cachefile = NULL;
        header_sent = false;
        _keep_alive = false;
        _keep_alive_timeout = -1;
        _chunked_transfer_in = false;
        _chunked_transfer_out = false;
        _content = NULL;
        content_length = 0;
        _finished = false;
        _reset_connection = false;
        _logger = spdlog::get(loggername);

        status(OK); // thats the default...

        if (outbuf_size > 0) {
            if ((outbuf = (char *) malloc(outbuf_size)) == NULL) {
                throw Error(__file__, __LINE__, "malloc failed!", errno);
            }
            outbuf_nbytes = 0;
        }
        else {
            outbuf = NULL;
        }

        string line;
        if ((safeGetline(*ins, line) == 0) || line.empty() ||ins->fail() || ins->eof()) {
            //
            // we got either atimeout or a socket close (for shutdown of server)
            //
            throw -1;
        }

        //
        // Parse first line of request
        //
        string method_in;
        string fulluri;
        stringstream lineparse(line);
        lineparse >> method_in >> fulluri >> http_version;

        if(!lineparse.fail()) {
            size_t pos;
            if ((pos = fulluri.find('?')) != string::npos) {
                _uri = fulluri.substr(0, pos);
                string querystr = fulluri.substr(pos + 1, string::npos);
                get_params = parse_query_string(querystr);
                request_params = get_params;
            }
            else {
                _uri = fulluri;
            }

            process_header();
            if (ins->fail() || ins->eof()) {
                throw -1;
            }

            //
            // check if we have a CORS request and add the appropriate headers
            //
            string origin;
            if (header_in.count("origin") == 1) {
                origin = header_in["origin"];
                header_out["Access-Control-Allow-Origin"] = origin;
                header_out["Access-Control-Allow-Credentials"] = "true";
            }

            /*for(std::map<std::string,std::string>::iterator it = header_in.begin(); it != header_in.end(); ++it)
                {
                    std::cout << it->first << " -> " << it->second << endl;
                }*/

            if (method_in == "OPTIONS") {
                //
                // test for CORS preflight request and process it here...
                //

                string method;
                string xreq;
                if (header_in.count("access-control-request-method") == 1) method = header_in["access-control-request-method"];
                if (header_in.count("access-control-request-headers") >= 1) xreq = header_in["access-control-request-headers"];

                if (!((origin.empty()) || (method.empty()) || (xreq.empty()))) {
                    _method = OPTIONS;

                    header_out["Access-Control-Allow-Methods"] = "GET, POST, PUT, DELETE";
                    //header_out["Access-Control-Expose-Headers"] =  "FooBar"; // aditional headers allowed...
                    header_out["Access-Control-Allow-Headers"] = xreq;
                    header_out["Content-Type"] = "text/plain";

                    flush();

                    _reset_connection = true; // handled in Server.cpp

                }
                else {

                    _method = OPTIONS;
                }
            }
            else if (method_in == "GET") {
                _method = GET;
            }
            else if (method_in == "HEAD") {
                _method = HEAD;
            }
            else if (method_in == "POST") {
                _method = POST;
                if (content_length > 0) {
                    vector <string> content_type_opts = process_header_value(header_in["content-type"]);
                    if (content_type_opts[0] == "application/x-www-form-urlencoded") {
                        char *bodybuf = NULL;
                        if (_chunked_transfer_in) {
                            char *tmp;
                            ChunkReader ckrd(ins);
                            content_length = ckrd.readAll(&tmp);
                            if ((bodybuf = (char *) malloc((content_length + 1) * sizeof(char))) == NULL) {
                                throw Error(__file__, __LINE__, "malloc failed!", errno);
                            }
                            memcpy(_content, tmp, content_length);
                            free (tmp);
                        }
                        else {
<<<<<<< HEAD
=======
                            if ((bodybuf = (char *) malloc((content_length + 1) * sizeof(char))) == NULL) {
                                throw Error(__file__, __LINE__, "malloc failed!", errno);
                            }
                            ins->read(bodybuf, content_length);
                            if (ins->fail() || ins->eof()) {
                                free(bodybuf);
                                bodybuf = NULL;
                                throw -1;
                            }
>>>>>>> a7cbcaf8
                        }
                        bodybuf[content_length] = '\0';
                        string body = bodybuf;
                        post_params = parse_query_string(body, true);
                        request_params.insert(post_params.begin(), post_params.end());

                        free(bodybuf);
                        content_length = 0;
                    }
                    else if (content_type_opts[0] == "multipart/form-data") {
                        string boundary;
                        for (int i = 1; i < content_type_opts.size(); ++i) {
                            pair <string, string> p = strsplit(content_type_opts[i], '=');
                            if (p.first == "boundary") {
                                boundary = string("--") + p.second;
                            }
                        }
                        if (boundary.empty()) {
                            throw Error(__file__, __LINE__, "boundary header missing in multipart/form-data!");
                        }
                        string lastboundary = boundary + "--";

                        size_t n = 0;
                        //
                        // at this location we have determined the boundary string
                        //

                        string line;
                        ChunkReader ckrd(ins); // if we need it, we have it...

                        n += _chunked_transfer_in ? ckrd.getline(line) : safeGetline(*ins, line);
                        if (ins->fail() || ins->eof()) {
                            throw -1;
                        }
                        while (line != lastboundary) {
                            if (line == boundary) { // we have a boundary, thus we start a new field
                                string fieldname;
                                string fieldvalue;
                                string filename;
                                string tmpname;
                                string mimetype;
                                string encoding;
                                n += _chunked_transfer_in ? ckrd.getline(line) : safeGetline(*ins, line);
                                if (ins->fail() || ins->eof()) {
                                    throw -1;
                                }
                                while (!line.empty()) {
                                    size_t pos = line.find(':');
                                    string name = line.substr(0, pos);
                                    name = trim(name);
                                    asciitolower(name);
                                    string value = line.substr(pos + 1);
                                    value = trim(value);
                                    if (name == "content-disposition") {
                                        map <string, string> opts = parse_header_options(value, true);
                                        map<string, string>::iterator it;
                                        for (it = opts.begin(); it != opts.end(); it++) {
                                            //cerr << "OPTS: " << it->first << "=" << it->second << endl;
                                            //How do I access each element without knowing any of its string-int values?
                                        }
                                        if (opts.count("form-data") == 0) {
                                            // something is wrong!
                                            //cerr << __file__ << " #" << __LINE__ << endl;
                                            //cerr << "LINE=" << line << endl;
                                        }
                                        if (opts.count("name") == 0) {
                                            // something wrong
                                            //cerr << __file__ << " #" << __LINE__ << endl;
                                            //cerr << "LINE=" << line << endl;
                                            //cerr << "VALUE=" << value << endl;
                                        }
                                        fieldname = opts["name"];
                                        if (opts.count("filename") == 1) {
                                            // we have an upload of a file ...
                                            filename = opts["filename"];

                                            if (filename[0] == '"' && filename[filename.size() - 1] == '"') {
                                                // filename is inside quotes, remove them
                                                filename = filename.substr(1, filename.size() - 2);
                                            }

                                            mimetype = "text/plain";
                                        }
                                    }
                                    else if (name == "content-type") {
                                        mimetype = value;
                                    }
                                    else if (name == "content-transfer-encoding") {
                                        encoding = value;
                                    }
                                    n += _chunked_transfer_in ? ckrd.getline(line) : safeGetline(*ins, line);
                                    if (ins->fail() || ins->eof()) {
                                        throw -1;
                                    }
                                } // while
                                if (filename.empty()) {
                                    // we read a normal value
                                    n += _chunked_transfer_in ? ckrd.getline(line) : safeGetline(*ins, line);
                                    if (ins->fail() || ins->eof()) {
                                        throw -1;
                                    }
                                    while ((line != boundary) && (line != lastboundary)) {
                                        fieldvalue += line;
                                        n += _chunked_transfer_in ? ckrd.getline(line) : safeGetline(*ins, line);
                                        if (ins->fail() || ins->eof()) {
                                            throw -1;
                                        }
                                    }
                                    post_params[fieldname] = fieldvalue;
                                    continue;
                                }
                                else {
                                    int inbyte;
                                    size_t cnt = 0;
                                    size_t fsize = 0;

                                    //
                                    // create a unique temporary filename
                                    //

                                    if (_tmpdir.empty()) {
                                        throw Error(__file__, __LINE__, "_tmpdir is empty");
                                    }

                                    tmpname = _tmpdir + "/sipi_XXXXXXXX";
                                    char *writable = new char[tmpname.size() + 1];
                                    std::copy(tmpname.begin(), tmpname.end(), writable);
                                    writable[tmpname.size()] = '\0'; // don't forget the terminating 0

                                    int fd;
                                    if ((fd = mkstemp(writable)) == -1) {
                                        throw Error(__file__, __LINE__, "Could not create temporary filename!");
                                    }
                                    tmpname = string(writable);
                                    delete[] writable;
                                    close(fd); // here we close the file created by mkstemp

                                    ofstream outf(tmpname, ofstream::out | ofstream::trunc | ofstream::binary);
                                    if (outf.fail()) {
                                        throw Error(__file__, __LINE__, "Could not open temporary file!");
                                    }
                                    //
                                    // the boundary string starts on a new line which is separate by "\r\n"
                                    //
                                    string nlboundary = "\r\n" + boundary;
                                    while ((inbyte = _chunked_transfer_in ? ckrd.getc() : ins->get()) != EOF) {
                                        if (ins->fail() || ins->eof()) {
                                            throw -1;
                                        }
                                        if ((cnt < nlboundary.length()) && (inbyte == nlboundary[cnt])) {
                                            ++cnt;
                                            if (cnt == nlboundary.length()) {
                                                // OK, we have read the whole file...
                                                break; // break enclosing while loop
                                            }
                                        }
                                        else if (cnt > 0) { // not yet the boundary
                                            for (int i = 0; i < cnt; i++) {
                                                outf.put(nlboundary[i]);
                                                ++fsize;
                                            }
                                            cnt = 0;
                                            outf.put((char) inbyte);
                                            ++fsize;
                                        }
                                        else {
                                            outf.put((char) inbyte);
                                            ++fsize;
                                        }
                                    }
                                    outf.close();
                                    UploadedFile uf = {fieldname, filename, tmpname, mimetype, fsize};
                                    _uploads.push_back(uf);
                                    inbyte = _chunked_transfer_in ? ckrd.getc() : ins->get(); // get '-' or '\r'
                                    if (ins->fail() || ins->eof()) {
                                        throw -1;
                                    }
                                    if (inbyte == '-') { // we have a last boundary!
                                        inbyte = _chunked_transfer_in ? ckrd.getc() : ins->get(); // second '-'
                                        if (ins->fail() || ins->eof()) {
                                            throw -1;
                                        }
                                        line = lastboundary;
                                    }
                                    else {
                                        line = boundary;
                                    }
                                    inbyte = _chunked_transfer_in ? ckrd.getc() : ins->get(); // get '\n';
                                    if (ins->fail() || ins->eof()) {
                                        throw -1;
                                    }
                                    continue; // break loop;
                                }
                            }
                            n += _chunked_transfer_in ? ckrd.getline(line) : safeGetline(*ins, line);
                            if (ins->fail() || ins->eof()) {
                                throw -1;
                            }
                        }
                        //
                        // now we get the last, empty line...
                        //
                        n += _chunked_transfer_in ? ckrd.getline(line) : safeGetline(*ins, line);
                        if (ins->fail() || ins->eof()) {
                            throw -1;
                        }
                        content_length = 0;
                    }
                    else if ((content_type_opts[0] == "text/plain") ||
                             (content_type_opts[0] == "application/json") ||
                             (content_type_opts[0] == "application/ld+json") ||
                             (content_type_opts[0] == "application/xml")) {
                        _content_type = content_type_opts[0];
                        if (_chunked_transfer_in) {
                            char *tmp;
                            ChunkReader ckrd(ins);
                            content_length = ckrd.readAll(&tmp);
                            if ((_content = (char *) malloc((content_length + 1) * sizeof(char))) == NULL) {
                                throw Error(__file__, __LINE__, "malloc failed!", errno);
                            }
                            memcpy(_content, tmp, content_length);
                            free(tmp);
                            _content[content_length] = '\0';
                        }
                        else if (content_length > 0) {
                            if ((_content = (char *) malloc((content_length + 1) * sizeof(char))) == NULL) {
                                throw Error(__file__, __LINE__, "malloc failed!", errno);
                            }
                            ins->read(_content, content_length);
                            if (ins->fail() || ins->eof()) {
                                free(_content);
                                _content = NULL;
                                throw -1;
                            }
                            _content[content_length] = '\0';
                        }
                    }
                    else {
                        throw Error(__file__, __LINE__, "Content type not supported!");
                    }
                }
            }
            else if ((method_in == "PUT") || (method_in == "DELETE")) {
                if (method_in == "DELETE") {
                    _method = DELETE;
                }
                else {
                    _method = PUT;
                }

                vector <string> content_type_opts = process_header_value(header_in["content-type"]);

                if ((content_type_opts[0] == "text/plain") ||
                    (content_type_opts[0] == "application/json") ||
                    (content_type_opts[0] == "application/ld+json") ||
                    (content_type_opts[0] == "application/xml")) {
                    _content_type = content_type_opts[0];
                    if (_chunked_transfer_in) {
                        char *tmp;
                        ChunkReader ckrd(ins);
                        content_length = ckrd.readAll(&tmp);
                        if ((_content = (char *) malloc((content_length + 1) * sizeof(char))) == NULL) {
                            throw Error(__file__, __LINE__, "malloc failed!", errno);
                        }
                        memcpy(_content, tmp, content_length);
                        free(tmp);
                        _content[content_length] = '\0';
                    }
                    else if (content_length > 0) {

                        _content = (char *) malloc(content_length + 1);
                        if (_content == NULL) {
                            throw Error(__file__, __LINE__, "malloc failed!", errno);
                        }
                        ins->read(_content, content_length);
                        if (ins->fail() || ins->eof()) {
                            free(_content);
                            _content = NULL;
                            throw -1;
                        }
                        _content[content_length] = '\0';

                    }
                }
                else {
                    throw Error(__file__, __LINE__, "Content type not supported!");
                }

            }
            else if (method_in == "TRACE") {
                    _method = TRACE;
            }
            else if (method_in == "CONNECT") {
                _method = CONNECT;
            }
            else {
                _method = OTHER;
            }
        }
        else {
            throw Error(__file__, __LINE__, "Invalid HTTP header!");
        }
    }
    //=============================================================================

    Connection::Connection(const Connection &conn) {
        throw Error(__file__, __LINE__, "Copy constructor now allowed!");
    }
    //=============================================================================

    Connection& Connection::operator=(const Connection& other) {
        throw Error(__file__, __LINE__, "Assignment operator now allowed!");
    }
    //=============================================================================

    Connection::~Connection()
    {
        try {
            finalize();
        }
        catch (int i) {
            // do nothing....
        }
        if (_content != NULL) {
            free(_content);
        }
        if (outbuf != NULL) {
            free (outbuf);
        }
        if (cachefile != NULL) {
            delete cachefile;
            cachefile = NULL;
        }
    }
    //=============================================================================

    void Connection::setupKeepAlive(int sock, int default_timeout)
    {
        if (_keep_alive) {
            header_out["Connection"] = "keep-alive";
            if (_keep_alive_timeout <= 0) {
                _keep_alive_timeout = default_timeout;
            }
            if (_keep_alive_timeout > 0) {
                struct timeval tv;
                tv.tv_sec = _keep_alive_timeout;
                tv.tv_usec = 0 ;
                if (setsockopt (sock, SOL_SOCKET, SO_RCVTIMEO, (char *)&tv, sizeof tv)) {
                    perror("setsockopt error");
                    exit(2);
                }
                header_out["Keep-Alive"] = string("timeout=") + to_string(_keep_alive_timeout);
            }
        }
    }
    //=============================================================================

    void Connection::status(StatusCodes status_code_p, const string status_string_p)
    {
        status_code = status_code_p;
        if (status_string_p.empty()) {
            switch (status_code_p) {
                case CONTINUE: status_string = "Continue"; break;
                case SWITCHING_PROTOCOLS: status_string = "Switching protocols"; break;
                case PROCESSING: status_string = "Processing"; break;

                case OK: status_string = "OK"; break;
                case CREATED: status_string = "Created"; break;
                case ACCEPTED: status_string = "Accepted"; break;
                case NONAUTHORITATIVE_INFORMATION: status_string = "Nonauthoritative information"; break;
                case NO_CONTENT: status_string = "No content"; break;
                case RESET_CONTENT: status_string = "Reset content"; break;
                case PARTIAL_CONTENT: status_string = "Partial content"; break;
                case MULTI_STATUS: status_string = "Multi status"; break;
                case ALREADY_REPORTED: status_string = ""; break;
                case IM_USED: status_string = "Already reported"; break;

                case MULTIPLE_CHOCIES: status_string = "Multiple chocies"; break;
                case MOVED_PERMANENTLY: status_string = "Moved permanently"; break;
                case FOUND: status_string = "Found"; break;
                case SEE_OTHER: status_string = "See other"; break;
                case NOT_MODIFIED: status_string = "Not modified"; break;
                case USE_PROXY: status_string = "Use proxy"; break;
                case SWITCH_PROXY: status_string = "Switch proxy"; break;
                case TEMPORARY_REDIRECT: status_string = "Temporary redirect"; break;
                case PERMANENT_REDIRECT: status_string = "Permanent redirect"; break;

                case BAD_REQUEST: status_string = "Bad request"; break;
                case UNAUTHORIZED: status_string = "Unauthorized"; break;
                case PAYMENT_REQUIRED: status_string = "Payment required"; break;
                case FORBIDDEN: status_string = "Forbidden"; break;
                case NOT_FOUND: status_string = "Not found"; break;
                case METHOD_NOT_ALLOWED: status_string = "Method not allowed"; break;
                case NOT_ACCEPTABLE: status_string = "Not acceptable"; break;
                case PROXY_AUTHENTIFICATION_REQUIRED: status_string = "Proxy authentification required"; break;
                case REQUEST_TIMEOUT: status_string = "Request timeout"; break;
                case CONFLICT: status_string = "Conflict"; break;
                case GONE: status_string = "Gone"; break;
                case LENGTH_REQUIRED: status_string = "Length required"; break;
                case PRECONDITION_FAILED: status_string = "Precondition failed"; break;
                case PAYLOAD_TOO_LARGE: status_string = "Payload too large"; break;
                case REQUEST_URI_TOO_LONG: status_string = "Request uri too long"; break;
                case UNSUPPORTED_MEDIA_TYPE: status_string = "Unsupported_media_type"; break;
                case REQUEST_RANGE_NOT_SATISFIABLE: status_string = "Request range not satisfiable"; break;
                case EXPECTATION_FAILED: status_string = "Expectation failed"; break;
                case I_AM_A_TEAPOT: status_string = "I am a teapot"; break;
                case AUTHENTIFICATION_TIMEOUT: status_string = "Authentification timeout"; break;
                case METHOD_FAILURE: status_string = "Method failure"; break;
                case TOO_MANY_REQUESTS: status_string = "Too many requests"; break;
                case UNAVAILABLE_FOR_LEGAL_REASONS: status_string = "Unavailable for legal reasons"; break;

                case INTERNAL_SERVER_ERROR: status_string = "Internal server error"; break;
                case NOT_IMPLEMENTED: status_string = "Not implemented"; break;
                case BAD_GATEWAY: status_string = "Bad gateway"; break;
                case SERVICE_UNAVAILABLE: status_string = "Service unavailable"; break;
                case GATEWAY_TIMEOUT: status_string = "Gateway timeout"; break;
                case HTTP_VERSION_NOT_SUPPORTED: status_string = "Http version not supported"; break;
                case UNKOWN_ERROR: status_string = "Unkown error"; break;
            }
        }
    }
    //=============================================================================

    string Connection::getParams(const std::string& name) {
        string result;
        if (get_params.count(name) == 1) {
            result = get_params[name];
        }
        return result;
    }
    //=============================================================================

    vector<string> Connection::getParams(void)
    {
        vector<string> names;
        for (auto const &iterator : get_params) {
            names.push_back(iterator.first);
        }
        return names;
    }
    //=============================================================================

    string Connection::postParams(const std::string& name) {
        string result;
        if (post_params.count(name) == 1) {
            result = post_params[name];
        }
        return result;
    }
    //=============================================================================

    vector<string> Connection::postParams(void)
    {
        vector<string> names;
        for (auto const &iterator : post_params) {
            names.push_back(iterator.first);
        }
        return names;
    }
    //=============================================================================

    string Connection::requestParams(const std::string& name) {
        string result;
        if (request_params.count(name) == 1) {
            result = request_params[name];
        }
        return result;
    }
    //=============================================================================

    vector<string> Connection::requestParams(void)
    {
        vector<string> names;
        for (auto const &iterator : request_params) {
            names.push_back(iterator.first);
        }
        return names;
    }
    //=============================================================================

    void Connection::setBuffer(size_t buf_size, size_t buf_inc)
    {
        if (header_sent) {
            throw Error(__file__, __LINE__, "Header already sent - cannot changed to buffered mode!");
        }
        if (outbuf == NULL) {
            if ((outbuf = (char *) malloc(outbuf_size)) == NULL) {
                throw Error(__file__, __LINE__, "malloc failed!", errno);
            }
            outbuf_nbytes = 0;
        }
    }
    //=============================================================================


    void Connection::setChunkedTransfer()
    {
        if (header_sent) {
            throw Error(__file__, __LINE__, "Header already sent!");
        }
        header_out["Transfer-Encoding"] = "chunked";
        _chunked_transfer_out = true;
    }
    //=============================================================================

    void Connection::openCacheFile(const std::string &cfname)
    {
        cachefile = new ofstream(cfname, std::ofstream::out | std::ofstream::binary | std::ofstream::trunc);
        if (cachefile->fail()) {
            throw Error(__file__, __LINE__, "Could not open cache file!");
        }
    }
    //=============================================================================

    void Connection::closeCacheFile(void)
    {
        cachefile->close();
        delete cachefile;
        cachefile = NULL;
    }
    //=============================================================================

    vector<string> Connection::header(void)
    {
        vector<string> names;
        for (auto const &iterator : header_in) {
            names.push_back(iterator.first);
        }
        return names;
    }
    //=============================================================================


    void Connection::header(string name, string value)
    {
        if (header_sent) {
            throw Error(__file__, __LINE__, "Header already sent!");
        }
        header_out[name] = value;
    }
    //=============================================================================


    void Connection::cookies(const Cookie &cookie_p) {
        string str = cookie_p.name() + "=" + cookie_p.value();
        if (!cookie_p.path().empty()) str += "; Path=" + cookie_p.path();
        if (!cookie_p.domain().empty()) str += "; Domain=" + cookie_p.domain();
        if (!cookie_p.expires().empty()) str += "; Expires=" +cookie_p.expires();
        if (cookie_p.secure()) str += "; Secure";
        if (cookie_p.httpOnly()) str += "; HttpOnly";
        header("Set-Cookie", str);
    }
    //=============================================================================


    void Connection::corsHeader(const char *origin)
    {
        if (origin == NULL) return;
        header_out["Access-Control-Allow-Origin"] = origin;
        header_out["Access-Control-Allow-Credentials"] = "true";
        //header_out["Access-Control-Expose-Headers"] = "FooBar";
    }
    //=========================================================================


    void Connection::corsHeader(const std::string &origin)
    {
        if (origin.empty()) return;
        header_out["Access-Control-Allow-Origin"] = origin;
        header_out["Access-Control-Allow-Credentials"] = "true";
        //header_out["Access-Control-Expose-Headers"] = "FooBar";
    }
    //=========================================================================


    void Connection::sendData(const void *buffer, size_t n)
    {
        if (!header_sent) {
            send_header(); // sends content length if not buffer nor chunked
        }
        os->write((char *) buffer, n);
        if (os->eof() || os->fail()) throw -1;
        if (cachefile != NULL) cachefile->write((char *) buffer, n);
    }
    //=============================================================================


    void Connection::send(const void *buffer, size_t n)
    {
        if (_finished) throw Error(__file__, __LINE__, "Sending data already terminated!");

        if (outbuf != NULL) {
            //
            // we have a buffer -> we add the data to the buffer
            //
            add_to_outbuf((char *) buffer, n);
        }
        else {
            //
            // we have no buffer, so an immediate action is required
            //
            if (!header_sent) { // we have not yet sent a header -> to it
                if (_chunked_transfer_out) {
                    //
                    // chunked transfer -> send header and chunk
                    //
                    send_header(); // sends content length if not buffer nor chunked
                    *os << std::hex << n << "\r\n";
                    if (os->eof() || os->fail()) throw -1;
                    os->write((char *) buffer, n);
                    if (os->eof() || os->fail()) throw -1;
                    if (cachefile != NULL) cachefile->write((char *) buffer, n);
                    *os << "\r\n";
                    if (os->eof() || os->fail()) throw -1;
                    os->flush();
                    if (os->eof() || os->fail()) throw -1;
                }
                else {
                    //
                    // nomal (unchunked) transfer -> send header with length of data and then send the data
                    //
                    send_header(n); // sends content length if not buffer nor chunked
                    os->write((char *) buffer, n);
                    if (os->eof() || os->fail()) throw -1;
                    if (cachefile != NULL) cachefile->write((char *) buffer, n);
                    os->flush();
                    if (os->eof() || os->fail()) throw -1;
                    _finished = true; // no more data can be sent
               }
            }
            else { // the header has already been sent
                if (_chunked_transfer_out) {
                    //
                    // chunked transfer -> send the chunk
                    //
                    *os << std::hex << n << "\r\n";
                    if (os->eof() || os->fail()) throw -1;
                    os->write((char *) buffer, n);
                    if (os->eof() || os->fail()) throw -1;
                    if (cachefile != NULL) cachefile->write((char *) buffer, n);
                    *os << "\r\n";
                    if (os->eof() || os->fail()) throw -1;
                    os->flush();
                    if (os->eof() || os->fail()) throw -1;
                }
                else {
                    //
                    // houston, we have a problem. The header is already sent...
                    //
                    throw Error(__file__, __LINE__, "Header already sent – cannot add data anymore!");
                }
            }
        }
    }
    //=============================================================================


    void Connection::sendAndFlush(const void *buffer, size_t n)
    {
        if (_finished) throw Error(__file__, __LINE__, "Sending data already terminated!");

        if (outbuf != NULL) {
            //
            // we have a buffer -> we add the data to the buffer
            //
            add_to_outbuf((char *) buffer, n);
        }

        if (_chunked_transfer_out) {
            //
            // we have chunked transfer, we don't want the content length header
            //
            if (!header_sent) {
                send_header(); // sends content length if nor buffer nor chunked
            }
            if (outbuf != NULL) {
                //
                // we use the buffer -> send buffer as chunk
                //
                *os << std::hex << outbuf_nbytes << "\r\n";
                if (os->eof() || os->fail()) throw -1;
                os->write((char *) outbuf, outbuf_nbytes);
                if (os->eof() || os->fail()) throw -1;
                if (cachefile != NULL) cachefile->write((char *) outbuf, outbuf_nbytes);
                outbuf_nbytes = 0;
            }
            else {
                //
                // we have no buffer, send the data provided as parameters
                //
                *os << std::hex << n << "\r\n";
                if (os->eof() || os->fail()) throw -1;
                os->write((char *) buffer, n);
                if (os->eof() || os->fail()) throw -1;
                if (cachefile != NULL) cachefile->write((char *) buffer, n);
            }
            *os << "\r\n";
            if (os->eof() || os->fail()) throw -1;
            os->flush();
            if (os->eof() || os->fail()) throw -1;
        }
        else {
            //
            // we don't use chunks, so we *need* the Content-Length header!
            //
            if ((outbuf != NULL) && (outbuf_nbytes > 0)) {
                //
                // we use the buffer, the header *must* contain the Content-Length header!
                // then we send the data in the buffer
                //
                if (header_sent) {
                    throw Error(__file__, __LINE__, "Header already sent – cannot add Content-Length header!");
                }
                else {
                    send_header(); // sends content length if not buffer nor chunked
                }
                os->write((char *) buffer, n);
                if (os->eof() || os->fail()) throw -1;
                if (cachefile != NULL) cachefile->write((char *) buffer, n);
            }
            else {
                //
                // we don't use a buffer (or the buffer is empty) -> send the data immediatly
                //
                if (header_sent) {
                    throw Error(__file__, __LINE__, "Header already sent – cannot add Content-Length header!");
                }
                else {
                    send_header(n); // sends content length if not buffer nor chunked
                }
                os->write((char *) buffer, n);
                if (os->eof() || os->fail()) throw -1;
                if (cachefile != NULL) cachefile->write((char *) buffer, n);
                outbuf_nbytes = 0;
            }
            os->flush();
            if (os->eof() || os->fail()) throw -1;
            _finished = true; // no more data can be sent!
        }
    }
    //=============================================================================


    void Connection::sendFile(const string &path, const size_t bufsize, size_t from, size_t to)
    {
        if (_finished) throw Error(__file__, __LINE__, "Sending data already terminated!");

        //
        // test if we have access to the file
        //
        if (access(path.c_str(), R_OK) != 0) { // test, if file exists
            throw Error(__file__, __LINE__, "File not readable!");
        }

        struct stat fstatbuf;
        if (stat(path.c_str(), &fstatbuf) != 0) {
            throw Error(__file__, __LINE__, "Cannot fstat file!");
        }
        size_t fsize = fstatbuf.st_size;
        size_t orig_fsize;

        FILE *infile = fopen(path.c_str(), "rb");
        if (infile == NULL) {
            throw Error(__file__, __LINE__, "File not readable!");
        }

        if (from > 0) {
            if (from < fsize) {
                if (fseek(infile, from, SEEK_SET) < 0) {
                    fclose(infile);
                    throw Error(__file__, __LINE__, "Cannot seek to position!");
                }
                orig_fsize = fsize;
                fsize -= from;
            }
            else {
                fclose(infile);
                throw Error(__file__, __LINE__, "Seek position beyond end of file!");
            }
        }
        if (to > 0) {
            if (to > orig_fsize) {
                fclose(infile);
                throw Error(__file__, __LINE__, "Trying to read beyond end of file!");
            }
            fsize -= (orig_fsize - to);
        }

        if (outbuf != NULL) {
            char buf[bufsize];
            size_t n;
            while ((n = fread(buf, sizeof(char), bufsize, infile)) > 0) {
                add_to_outbuf(buf, n);
            }
        }
        else {
            if (!header_sent) {
                if (_chunked_transfer_out) {
                    send_header();
                }
                else {
                    send_header(fsize);
                }
            }
            char buf[bufsize] ;
            size_t n;
            while ((n = fread(buf, sizeof(char), bufsize, infile)) > 0) {
                // send data here...
                if (_chunked_transfer_out) {
                    *os << std::hex << n << "\r\n";
                    if (os->eof() || os->fail()) throw -1;
                    os->write(buf, n);
                    if (os->eof() || os->fail()) throw -1;
                    *os << "\r\n";
                    if (os->eof() || os->fail()) throw -1;
                }
                else {
                    os->write(buf, n);
                    if (os->eof() || os->fail()) throw -1;
                }
                os->flush();
                if (os->eof() || os->fail()) throw -1;
            }
            if (!feof(infile)) {
                fclose(infile);
                return;
                // send Error here
            }

        }
        fclose(infile);
    }
    //=============================================================================


    void Connection::flush(void)
    {
        if (!header_sent) {
            if (_finished) throw Error(__file__, __LINE__, "Sending data already terminated!");
            send_header(); // sends content length if not buffer nor chunked
        }
        if ((outbuf != NULL) && (outbuf_nbytes > 0)) {
            if (_finished) throw Error(__file__, __LINE__, "Sending data already terminated!");
            if (_chunked_transfer_out) {
                *os << std::hex << outbuf_nbytes << "\r\n";
                if (os->eof() || os->fail()) throw -1;
                os->write((char *) outbuf, outbuf_nbytes);
                if (os->eof() || os->fail()) throw -1;
                if (cachefile != NULL) cachefile->write((char *) outbuf, outbuf_nbytes);
                *os << "\r\n";
                if (os->eof() || os->fail()) throw -1;
                os->flush();
                if (os->eof() || os->fail()) throw -1;
            }
            else {
                os->write((char *) outbuf, outbuf_nbytes);
                if (os->eof() || os->fail()) throw -1;
                if (cachefile != NULL) cachefile->write((char *) outbuf, outbuf_nbytes);
                os->flush();
                if (os->eof() || os->fail()) throw -1;
                _finished = true;
            }
            outbuf_nbytes = 0;
        }
        else {
            os->flush();
            if (os->eof() || os->fail()) throw -1;
            if (!_chunked_transfer_out) {
                _finished = true;
            }
        }
    }
    //=============================================================================


    Connection& Connection::operator<<(const std::string &str)
    {
        send((void *) str.c_str(), str.length());
        return *this;
    }
    //=============================================================================


    Connection& Connection::operator<<(Connection::Commands cmd)
    {
        flush();
        return *this;
    }
    //=============================================================================


    Connection& Connection::operator<<(const Error& err)
    {
        stringstream outss;
        outss << err;
        string tmpstr = outss.str();
        send((void *) tmpstr.c_str(), tmpstr.length());
        return *this;
    }
    //=============================================================================


    void Connection::add_to_outbuf(char *buf, size_t n)
    {
        if (_finished) throw Error(__file__, __LINE__, "Sending data already terminated!");

        if (outbuf_nbytes + n > outbuf_size) {
            size_t incsize = outbuf_size + ((n + outbuf_inc - 1) / outbuf_inc)*outbuf_inc;
            char *tmpbuf;
            if ((tmpbuf = (char *) realloc(outbuf, incsize)) == NULL) {
                throw Error(__file__, __LINE__, "realloc failed!", errno);
            }
            outbuf = tmpbuf;
            outbuf_size = incsize;
        }
        memcpy(outbuf + outbuf_nbytes, buf, n);
        outbuf_nbytes += n;
    }
    //=============================================================================

    void Connection::send_header(size_t n)
    {
        if (header_sent) {
            throw Error(__file__, __LINE__, "Header already sent!");
        }
        *os << "HTTP/1.1 " << to_string(status_code) << " " << status_string << "\r\n";
        if (os->eof() || os->fail()) throw -1;

        for (auto const &iterator : header_out) {
            *os << iterator.first << ": " << iterator.second << "\r\n";
            if (os->eof() || os->fail()) throw -1;
        }

        if (!_chunked_transfer_out && (outbuf != NULL) && (outbuf_nbytes > 0)) {
            *os << "Content-Length: " << outbuf_nbytes << "\r\n\r\n";
            if (os->eof() || os->fail()) throw -1;
        }
        else if (n > 0) {
            *os << "Content-Length: " << n << "\r\n\r\n";
            if (os->eof() || os->fail()) throw -1;
        }
        else {
            *os << "Content-Length: " << n << "\r\n\r\n";
            //*os << "\r\n";
            if (os->eof() || os->fail()) throw -1;
        }

        os->flush();
        if (os->eof() || os->fail()) throw -1;

        header_sent = true;
    }
    //=============================================================================


    void Connection::finalize()
    {
        if (_chunked_transfer_out && !_finished) {
            *os << "0\r\n\r\n";
            if (os->eof() || os->fail()) throw -1;
            os->flush(); // last (empty) chunk
            if (os->eof() || os->fail()) throw -1;
        }
        _finished = true;
    }
    //=============================================================================


    bool Connection::cleanupUploads(void)
    {
        bool filedelok = true;
        for ( auto &i : _uploads ) {
            if (remove(i.tmpname.c_str()) != 0) {
                filedelok = false;
                // send somewhere an error message...
            }
        }
        return filedelok;
    }
    //=============================================================================

}
<|MERGE_RESOLUTION|>--- conflicted
+++ resolved
@@ -491,8 +491,6 @@
                             free (tmp);
                         }
                         else {
-<<<<<<< HEAD
-=======
                             if ((bodybuf = (char *) malloc((content_length + 1) * sizeof(char))) == NULL) {
                                 throw Error(__file__, __LINE__, "malloc failed!", errno);
                             }
@@ -502,7 +500,6 @@
                                 bodybuf = NULL;
                                 throw -1;
                             }
->>>>>>> a7cbcaf8
                         }
                         bodybuf[content_length] = '\0';
                         string body = bodybuf;
