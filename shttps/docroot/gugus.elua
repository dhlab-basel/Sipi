--- conflicted
+++ resolved
@@ -67,31 +67,6 @@
     end
 
     server.print("</table>")
-<<<<<<< HEAD
-end
-
-server.print("Client-ip: ", server.client_ip, "<br/>")
-server.print("Client-port: ", server.client_port, "<br/>")
-server.print("Host: ", server.host, "<br/><hr/>")
-
-result = server.http("GET", "http://www.salsah.org/api/resources/1", 2000)
-
-
-if (result.success) then
-    server.print("Duration: ", result.duration, " ms<br/><hr/>")
-
-    server.print("<h2>Header variables</h2>")
-    print_table(server.header)
-
-
-    answer = server.json_to_table(result.body)
-    server.print("<h2>Result</h2>")
-    print_table(answer)
-else
-   server.print("ERROR: ", result.errmsg)
-end
-
-=======
 end
 
 server.print("Client-ip: ", server.client_ip, "<br/>")
@@ -125,7 +100,6 @@
    server.print("ERROR: ", result.errmsg)
 end
 
->>>>>>> a7cbcaf8
 -- answer = server.json_to_table("waseliwas isch denn das")
 </lua>
 
