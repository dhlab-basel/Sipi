--- conflicted
+++ resolved
@@ -404,11 +404,7 @@
 
 add_custom_target(check
         DEPENDS sipi
-<<<<<<< HEAD
         COMMAND pytest -s
-        WORKING_DIRECTORY ${CMAKE_CURRENT_SOURCE_DIR}/test)
-=======
-        COMMAND pytest
         WORKING_DIRECTORY ${CMAKE_CURRENT_SOURCE_DIR}/test/e2e)
 
 # will be run when `make test` is executed
@@ -416,7 +412,6 @@
         WORKING_DIRECTORY ${CMAKE_CURRENT_SOURCE_DIR}/test/e2e
         COMMAND pytest)
 
->>>>>>> e2ee41c0
 
 install(TARGETS sipi
         RUNTIME DESTINATION bin
